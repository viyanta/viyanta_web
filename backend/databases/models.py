from sqlalchemy.ext.declarative import declarative_base
from sqlalchemy import Column, Integer, String, Text, DateTime, func
from sqlalchemy import (
    Column, Integer, BigInteger, String, DateTime, DECIMAL, JSON, ForeignKey, Text, Boolean, Date
)
from sqlalchemy.sql import func
from sqlalchemy.orm import relationship
from databases.database import Base


class Company(Base):
    __tablename__ = "company"

    id = Column(Integer, primary_key=True, index=True, autoincrement=True)
    name = Column(String(100), nullable=False, unique=True)


# =================================================================
# Dynamic per-company Reports Table Models
# =================================================================

class ReportsBase(Base):
    __abstract__ = True  # Do not create a table for this class

    id = Column(BigInteger, primary_key=True, autoincrement=True)
    company = Column(String(255), nullable=False)
    company_id = Column(Integer, ForeignKey("company.id"), nullable=False)

    ReportType = Column(String(100))
    pdf_name = Column(String(512))
    registration_number = Column(String(255))
    form_no = Column(String(50), nullable=False)
    title = Column(String(255))
    period = Column(String(150), nullable=False)
    currency = Column(String(50))
    pages_used = Column(Integer)
    source_pdf = Column(String(255))
    flat_headers = Column(JSON)
    data_rows = Column(JSON, nullable=False)
    created_at = Column(DateTime, server_default=func.now())


# Company-based report tables
company_tables = [
    "acko_life",
    "aditya_birla_sun_life",
    "ageas_federal_life",
    "aviva_life",
    "axis_max_life",
    "bajaj_allianz_life",
    "bandhan_life",
    "bharti_axa_life",
    "canara_hsbc_life",
    "creditaccess_life",
    "edelweiss_tokio_life",
    "future_generali_india_life",
    "go_digit_life",
    "hdfc_life",
    "icici_prudential_life",
    "indiafirst_life",
    "kotak_life",
    "lic_of_india_life",
    "pnb_metlife_life",
    "pramerica_life",
    "reliance_nippon_life",
    "sbi_life",
    "shriram_life",
    "starunion_daichi_life",
    "tata_aig_life"
]

ReportModels = {}

for table in company_tables:
    class_name = "".join(word.capitalize() for word in table.split("_"))
    ReportModels[table] = type(
        f"Reports{class_name}",
        (ReportsBase,),
        {"__tablename__": f"reports_{table}"}
    )


# =================================================================
# Dynamic L-Form Based Tables: reports_l1 to reports_l45 and extras
# =================================================================

# Base set: L1 to L45
lform_tables = [f"l{i}" for i in range(1, 46)]

# Additional complex L-Form IDs
extra_forms = [
    "L6A",
    "L9A",
    "L14A",
    "L25(i)",
    "L25(ii)"
]

# Normalize extra form names for SQL table compatibility


def normalize_lform(lform):
    return lform.lower().replace("(", "_").replace(")", "").replace("-", "").replace("/", "")


normalized_extra_tables = [normalize_lform(form) for form in extra_forms]

# Complete table list
lform_tables += normalized_extra_tables

# Register Report models dynamically
for table in lform_tables:
    class_name = f"Reports{table.upper()}"  # e.g., ReportsL6A, ReportsL25_I
    ReportModels[table] = type(
        class_name,
        (ReportsBase,),
        {"__tablename__": f"reports_{table}"}
    )


# =================================================================
# Other tables you already have
# =================================================================

class EconomyMaster(Base):
    __tablename__ = "economy_master"

    id = Column(Integer, primary_key=True, autoincrement=True)
    ProcessedPeriodType = Column(String(50), nullable=True)
    ProcessedFYYear = Column(String(10), nullable=True)
    DataType = Column(String(50), nullable=True)
    CountryName = Column(String(100), nullable=True)
    PremiumTypeLongName = Column(String(100), nullable=True)
    CategoryLongName = Column(String(100), nullable=True)
    Description = Column(String(255), nullable=True)
    ReportedUnit = Column(String(50), nullable=True)
    ReportedValue = Column(String(50), nullable=True)
    IsActive = Column(Boolean, default=True, nullable=False)


class User(Base):
    """
    User table for managing all types of users (Inhouse, Client, Trial, Subscription, Internal)
    SerialNumber starts from 100001 and increments
    UserID format: YYYYMMDDXXX (where XXX is incremental serial number based on current date)
    """
    __tablename__ = "users"

    # Primary key - SerialNumber starts from 100001
    # Note: To set starting value to 100001, you may need to run:
    # ALTER TABLE users AUTO_INCREMENT = 100001 (MySQL) or handle in application logic
    SerialNumber = Column(Integer, primary_key=True,
                          autoincrement=True, index=True)

    # User Status
    IsUserActive = Column(Integer, nullable=False,
                          default=1, comment="1-active, 0-inactive")

    # User Type and Details
    UserType = Column(String(50), nullable=True, comment="Inhouse or Client")
    UserDetail = Column(String(50), nullable=True,
                        comment="Trial or Subscription or Internal")

    # User Identification (Unique)
    UserID = Column(String(50), unique=True, nullable=False,
                    index=True, comment="Format: YYYYMMDDXXX")
    UserLoginEmailName = Column(String(
        255), unique=True, nullable=False, index=True, comment="User's login email address")
    UserPassword = Column(String(255), nullable=False,
                          comment="Hashed password value")

    # Personal Information
    FirstName = Column(String(100), nullable=True)
    LastName = Column(String(100), nullable=True)
    UserShortName = Column(String(50), nullable=True)
    UserOrgansiation = Column(
        String(255), nullable=True, comment="User's Organisation name")
    UserDepartment = Column(String(255), nullable=True,
                            comment="User's Department")
    UserMobileNumber = Column(String(20), nullable=True)

    # Address Information
    UserAddress = Column(Text, nullable=True)
    UserCity = Column(String(100), nullable=True)
    UserState = Column(String(100), nullable=True)
    UserPincode = Column(String(20), nullable=True)
    UserCountry = Column(String(100), nullable=True, default="India")

    # Additional Information
    UserRemarks = Column(Text, nullable=True)
    UserRole = Column(String(50), nullable=True,
                      comment="Super Admin, Admin, Regular User, etc.")

    # Password and Security
    UserLastPWdReset = Column(DateTime, nullable=True,
                              comment="Last password reset date and time")
    UserPinCaptcha = Column(Integer, nullable=True,
                            comment="4 digit PIN/Captcha number")

    # Subscription Information
    SubscriptionType = Column(String(
        50), nullable=True, comment="1-DigitsLife, 2-DigitsNonlife, 3-DigitsPlus, 4-AssureLife, 5-AssureNonlife, 6-DataFeed")
    UserStartDate = Column(DateTime, nullable=True,
                           comment="Subscription start date")
    UserEndDate = Column(DateTime, nullable=True,
                         comment="Subscription end date")
    UserConsentReceived = Column(
        Boolean, nullable=True, default=False, comment="User consent received status")
    UserRenewalMonthDate = Column(
        DateTime, nullable=True, comment="User renewal month and date")

    # Timestamps
    UserCreatedDateTime = Column(DateTime, server_default=func.now(
    ), nullable=False, comment="Date and time the user account was created")
    LastLoginDate = Column(DateTime, nullable=True,
                           comment="Date and time of the user's last login")

    # Login History (Pipe-delimited: Logindate|LoginTime|IPAddress|StaticIP|SystemID|...)
    IsLoginHistory = Column(Text, nullable=True,
                            comment="Pipe-delimited login history details")

    # CMS (Content Management System) User Status
    IsCMSUserStatus = Column(Integer, nullable=True,
                             default=0, comment="1-active, 0-inactive")
    IsCMSMenuIDs = Column(String(255), nullable=True,
                          comment="Pipe-delimited menu IDs: 101|102|103|104")

    # DMMS (Data Management System) User Status
    IsDMMSUserStatus = Column(Integer, nullable=True,
                              default=0, comment="1-active, 0-inactive")
    IsDMMSMenuIDs = Column(String(255), nullable=True,
                           comment="Pipe-delimited menu IDs: 101|102|103|104")

    # IP Access Control
    IsIPUser = Column(Integer, nullable=True, default=0,
                      comment="1-active, 0-inactive")
    LoginIPAddress = Column(String(50), nullable=True,
                            comment="IP address of the user's last login")
    UserIPAllowed = Column(
        Text, nullable=True, comment="Pipe-delimited allowed IP addresses: 192.168.1.100|192.168.1.102")

    # Concurrent User Management
    ConcurrentUsersAllowed = Column(
        Integer, nullable=True, default=0, comment="1-active, 0-inactive")
    NoofConcurrentUsers = Column(
        String(10), nullable=True, comment="Number of concurrent users allowed")
    UserIPdetails = Column(Text, nullable=True,
                           comment="IP access details captured incrementally")

    # User Preferences and Settings (Pipe-delimited values)
    UserPreferencesSettings = Column(
        Text, nullable=True, comment="Pipe-delimited: pref1|value1|pref2|value2")
    UserActivitiesTracking = Column(
        Text, nullable=True, comment="Pipe-delimited: menu|page|action|timestamp")
    UserAccessDetails = Column(
        Text, nullable=True, comment="Pipe-delimited hardware and access details")

    # Usage Statistics (Pipe-delimited: LoginDate|LoginTime|LogoutTime|TotalUsageInHH:MM:SS)
    UserUsageStat = Column(
        Text, nullable=True, comment="Pipe-delimited usage statistics captured incrementally")

    # Download Status (Pipe-delimited: filename|size|timestamp|...)
    UserDownloadStatus = Column(
        Text, nullable=True, comment="Pipe-delimited download details with size")


class IndustryMaster(Base):
    __tablename__ = "industry_master"

    id = Column(Integer, primary_key=True, autoincrement=True)
    ProcessedPeriodType = Column(String(50), nullable=True)
    ProcessedFYYear = Column(String(10), nullable=True)
    DataType = Column(String(50), nullable=True)
    CountryName = Column(String(100), nullable=True)
    PremiumTypeLongName = Column(String(100), nullable=True)
    CategoryLongName = Column(String(100), nullable=True)
    Description = Column(String(255), nullable=True)
    ReportedUnit = Column(String(50), nullable=True)
    ReportedValue = Column(String(50), nullable=True)
    IsActive = Column(Boolean, default=True, nullable=False)


class PeriodMaster(Base):
    __tablename__ = "period_master"

    id = Column(Integer, primary_key=True, autoincrement=True)

    # FY & financial period mapping
    ProcessedFYYear = Column(String(10), nullable=True)
    ProcessedFinancialYearPeriod = Column(String(20), nullable=True)
    PeriodType = Column(String(20), nullable=True)  # Q1/Q2/Q3/Q4/HY/9M/FY
    LFormsMarking = Column(String(10), nullable=True)

    # Unique normalized financial period range (ex: Apr 2022-Mar 2023)
    # Increased from 50 to 255 to accommodate longer period descriptions
    ProcessedFinancialYearPeriodWithMonth = Column(
        String(255), nullable=False, unique=True
    )

    # Original text extracted (before normalization)
    raw_text = Column(String(255), nullable=True)

    # Actual start & end date
    start_date = Column(Date, nullable=True)
    end_date = Column(Date, nullable=True)

    is_active = Column(Boolean, default=True)

    # Relationship to monthly_period_master
    monthly_mappings = relationship(
        "MonthlyPeriodMaster",
        back_populates="period_master_ref",
        cascade="all, delete-orphan"
    )


class MonthlyPeriodMaster(Base):
    __tablename__ = "monthly_period_master"

    id = Column(Integer, primary_key=True, autoincrement=True)

    ProcessedPeriodShortDate = Column(Date, nullable=False)  # Start of month
    ProcessedPeriodEndDate = Column(Date, nullable=False)    # End of month
    ProcessedPreviousPeriod = Column(Date, nullable=True)

    ProcessedFYYear = Column(String(10), nullable=True)
    ProcessedFinancialYearPeriod = Column(String(20), nullable=True)
    ProcessedFinancialYearPeriodWithMonth = Column(String(50), nullable=True)

    is_active = Column(Boolean, default=True)

    # Link to PeriodMaster
    period_id = Column(Integer, ForeignKey("period_master.id"), nullable=True)

    period_master_ref = relationship(
        "PeriodMaster", back_populates="monthly_mappings")


class IRDAIData(Base):
    __tablename__ = "irdai_data"

    id = Column(Integer, primary_key=True, index=True, autoincrement=True)

    report_month = Column(Date, nullable=False)
    insurer_name = Column(String(255), nullable=False)
    category = Column(String(255), nullable=False)

    # First Year Premium
    fyp_prev = Column(DECIMAL(18, 2))
    fyp_current = Column(DECIMAL(18, 2))
    fyp_growth = Column(DECIMAL(18, 2))
    fyp_ytd_prev = Column(DECIMAL(18, 2))
    fyp_ytd_current = Column(DECIMAL(18, 2))
    fyp_growth_ytd = Column(DECIMAL(18, 2))
    fyp_market_share = Column(DECIMAL(18, 2))

    # No. of Policies / Schemes
    pol_prev = Column(DECIMAL(18, 2))
    pol_current = Column(DECIMAL(18, 2))
    pol_growth = Column(DECIMAL(18, 2))
    pol_ytd_prev = Column(DECIMAL(18, 2))
    pol_ytd_current = Column(DECIMAL(18, 2))
    pol_growth_ytd = Column(DECIMAL(18, 2))
    pol_market_share = Column(DECIMAL(18, 2))

    # No. of Lives Covered under Group Schemes
    lives_prev = Column(DECIMAL(18, 2))
    lives_current = Column(DECIMAL(18, 2))
    lives_growth = Column(DECIMAL(18, 2))
    lives_ytd_prev = Column(DECIMAL(18, 2))
    lives_ytd_current = Column(DECIMAL(18, 2))
    lives_growth_ytd = Column(DECIMAL(18, 2))
    lives_market_share = Column(DECIMAL(18, 2))

    # Sum Assured
    sa_prev = Column(DECIMAL(18, 2))
    sa_current = Column(DECIMAL(18, 2))
    sa_growth = Column(DECIMAL(18, 2))
    sa_ytd_prev = Column(DECIMAL(18, 2))
    sa_ytd_current = Column(DECIMAL(18, 2))
    sa_growth_ytd = Column(DECIMAL(18, 2))
    sa_market_share = Column(DECIMAL(18, 2))


class Companies(Base):
    __tablename__ = "companies"

    companyid = Column(Integer, primary_key=True, autoincrement=True)
    companyname = Column(String(255), unique=True, nullable=False)


<<<<<<< HEAD
Base = declarative_base()


class CompanyMetrics(Base):
    __tablename__ = "company_metrics"

    id = Column(Integer, primary_key=True, index=True, autoincrement=True)

    CompanyInsurerShortName = Column(String(100), nullable=True)
    ProcessedPeriodType = Column(String(50), nullable=True)
    ProcessedFYYear = Column(String(20), nullable=True)
    DataType = Column(String(50), nullable=True)
    CountryName = Column(String(50), nullable=True)
    PremiumTypeLongName = Column(String(200), nullable=True)
    CategoryLongName = Column(String(200), nullable=True)
    Description = Column(Text, nullable=True)
    ReportedUnit = Column(String(50), nullable=True)
    ReportedValue = Column(String(100), nullable=True)
    Datachheck = Column(String(100), nullable=True)

    created_at = Column(DateTime, server_default=func.now())
    updated_at = Column(DateTime, server_default=func.now(),
                        onupdate=func.now())


class ReportsL2Extracted(Base):
    __tablename__ = "reports_l2_extracted"

    id = Column(BigInteger, primary_key=True, autoincrement=True)

    report_id = Column(BigInteger, ForeignKey("reports_l2.id"), nullable=False)
    company_id = Column(Integer, ForeignKey("company.id"), nullable=False)
    row_index = Column(Integer)

    particulars = Column(Text)
    schedule = Column(String(100))

    for_current_period = Column(String(50))
    upto_current_period = Column(String(50))
    for_previous_period = Column(String(50))
    upto_previous_period = Column(String(50))

    created_at = Column(DateTime, server_default=func.now())
=======
class DashboardSelectedDescriptions(Base):
    """Store global selected descriptions for economy dashboard"""
    __tablename__ = "dashboard_selected_descriptions"

    id = Column(Integer, primary_key=True, autoincrement=True)
    description = Column(String(500), nullable=False, unique=True)
    created_at = Column(DateTime, server_default=func.now())
    updated_at = Column(DateTime, server_default=func.now(), onupdate=func.now())


class DashboardChartConfig(Base):
    """Store chart configurations (type and dimension) for each description"""
    __tablename__ = "dashboard_chart_config"

    id = Column(Integer, primary_key=True, autoincrement=True)
    description = Column(String(500), nullable=False, unique=True)
    chart_type = Column(String(50), nullable=False, default='bar')  # bar, pie, treemap
    chart_dimension = Column(String(50), nullable=False, default='country')  # country, year
    created_at = Column(DateTime, server_default=func.now())
    updated_at = Column(DateTime, server_default=func.now(), onupdate=func.now())
>>>>>>> 316f32ea
<|MERGE_RESOLUTION|>--- conflicted
+++ resolved
@@ -389,7 +389,6 @@
     companyname = Column(String(255), unique=True, nullable=False)
 
 
-<<<<<<< HEAD
 Base = declarative_base()
 
 
@@ -433,7 +432,8 @@
     upto_previous_period = Column(String(50))
 
     created_at = Column(DateTime, server_default=func.now())
-=======
+
+
 class DashboardSelectedDescriptions(Base):
     """Store global selected descriptions for economy dashboard"""
     __tablename__ = "dashboard_selected_descriptions"
@@ -441,7 +441,8 @@
     id = Column(Integer, primary_key=True, autoincrement=True)
     description = Column(String(500), nullable=False, unique=True)
     created_at = Column(DateTime, server_default=func.now())
-    updated_at = Column(DateTime, server_default=func.now(), onupdate=func.now())
+    updated_at = Column(DateTime, server_default=func.now(),
+                        onupdate=func.now())
 
 
 class DashboardChartConfig(Base):
@@ -450,8 +451,10 @@
 
     id = Column(Integer, primary_key=True, autoincrement=True)
     description = Column(String(500), nullable=False, unique=True)
-    chart_type = Column(String(50), nullable=False, default='bar')  # bar, pie, treemap
-    chart_dimension = Column(String(50), nullable=False, default='country')  # country, year
+    chart_type = Column(String(50), nullable=False,
+                        default='bar')  # bar, pie, treemap
+    chart_dimension = Column(String(50), nullable=False,
+                             default='country')  # country, year
     created_at = Column(DateTime, server_default=func.now())
-    updated_at = Column(DateTime, server_default=func.now(), onupdate=func.now())
->>>>>>> 316f32ea
+    updated_at = Column(DateTime, server_default=func.now(),
+                        onupdate=func.now())