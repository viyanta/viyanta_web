from fastapi import APIRouter, UploadFile, File, HTTPException, Query
from fastapi.responses import JSONResponse
from typing import Optional, List, Dict, Any
import os
import json
import logging
from services.master_template import (
    process_pdf,
    list_forms,
    extract_form,
    find_form_pages,
<<<<<<< HEAD
    ai_extract_form
=======
    ai_extract_form,  # New AI extractor
    find_pages_for_revenue_form  # Dynamic page detection
>>>>>>> 3201d69c
)
import fitz  # PyMuPDF

router = APIRouter()
logger = logging.getLogger(__name__)

# Base directories
BACKEND_DIR = os.path.dirname(os.path.dirname(os.path.abspath(__file__)))
PDFS_DIR = os.path.join(BACKEND_DIR, "pdfs_selected_company")
TEMPLATES_DIR = os.path.join(BACKEND_DIR, "templates")

# Ensure directories exist
os.makedirs(PDFS_DIR, exist_ok=True)
os.makedirs(TEMPLATES_DIR, exist_ok=True)


@router.post("/upload")
async def upload_pdf(
    file: UploadFile = File(...),
    company: str = Query(..., description="Company name (e.g., 'sbi', 'hdfc')")
):
    """
    Upload PDF and save as backend/pdfs_selected_company/{company}.pdf
    """
    try:
        if not file.filename or not file.filename.lower().endswith(".pdf"):
            raise HTTPException(
                status_code=400, detail="Only PDF files are allowed")

        if not company.strip():
            raise HTTPException(
                status_code=400, detail="Company name is required")

        # Process and save the PDF
        result = await process_pdf(company.lower().strip(), file)

        return {
            "status": "success",
            "message": f"PDF uploaded successfully for company: {company}",
            "company": company.lower().strip(),
            "filename": result["filename"],
            "file_path": result["file_path"],
            "file_size": result["file_size"]
        }

    except Exception as e:
        logger.error(f"Error uploading PDF for company {company}: {e}")
        raise HTTPException(status_code=500, detail=f"Upload failed: {str(e)}")


@router.get("/list-forms")
async def get_forms_list(
    company: str = Query(...,
                         description="Company name (e.g., 'sbi', 'hdfc')"),
    filename: Optional[str] = Query(
        None, description="Specific PDF filename to use")
):
    """
    Extract "List of Website Disclosures" from first 2-3 PDF pages.
    Returns list of {Form No, Description, Pages} and available files.
    """
    try:
        if not company.strip():
            raise HTTPException(
                status_code=400, detail="Company name is required")

        company_clean = company.lower().strip()

        # Get list of available files for this company
        company_dir = os.path.join(PDFS_DIR, company_clean)
        available_files = []
        if os.path.exists(company_dir):
            available_files = [f for f in os.listdir(
                company_dir) if f.lower().endswith('.pdf')]

        # Check if any PDF exists for the company
        if not available_files:
            raise HTTPException(
                status_code=404,
                detail=f"No PDF files found for company: {company_clean}. Please upload PDF first."
            )

        # Extract forms list
        forms = await list_forms(company_clean, filename)

        return {
            "status": "success",
            "company": company_clean,
            "total_forms": len(forms),
            "forms": forms,
            "files": available_files,
            "selected_file": filename or (available_files[0] if available_files else None),
            "message": f"Found {len(forms)} forms in {company_clean.upper()} PDF"
        }

    except HTTPException:
        raise
    except Exception as e:
        logger.error(f"Error listing forms for company {company}: {e}")
        raise HTTPException(
            status_code=500, detail=f"Failed to list forms: {str(e)}")


@router.get("/extract-form/{form_no}")
async def extract_form_data(
    form_no: str,
    company: str = Query(...,
                         description="Company name (e.g., 'sbi', 'hdfc')"),
    filename: Optional[str] = Query(
        None, description="Specific PDF filename to use")
):
    """
    Extract table using template and PDF pages.
    Returns structured JSON with template headers and extracted data.
    """
    try:
        if not company.strip():
            raise HTTPException(
                status_code=400, detail="Company name is required")

        if not form_no.strip():
            raise HTTPException(
                status_code=400, detail="Form number is required")

        company_clean = company.lower().strip()
        form_no_clean = form_no.upper().strip()

        # Check if template exists
        template_path = os.path.join(
            TEMPLATES_DIR, company_clean, f"{form_no_clean.lower()}.json")
        if not os.path.exists(template_path):
            raise HTTPException(
                status_code=404,
                detail=f"Template not found for company: {company_clean}, form: {form_no_clean}"
            )

        # Extract form data
        result = await extract_form(company_clean, form_no_clean, filename)

        return {
            "status": "success",
            "company": company_clean,
            "form_no": form_no_clean,
            "extraction_result": result,
            "message": f"Successfully extracted {form_no_clean} for {company_clean.upper()}"
        }

    except HTTPException:
        raise
    except Exception as e:
        logger.error(
            f"Error extracting form {form_no} for company {company}: {e}")
        raise HTTPException(
            status_code=500, detail=f"Failed to extract form: {str(e)}")


@router.get("/companies")
async def get_available_companies():
    """
    Get list of companies that have uploaded PDFs
    """
    try:
        companies = []
        if os.path.exists(PDFS_DIR):
            for file in os.listdir(PDFS_DIR):
                if file.lower().endswith('.pdf'):
                    company_name = os.path.splitext(file)[0]
                    companies.append(company_name)

        return {
            "status": "success",
            "total_companies": len(companies),
            "companies": sorted(companies),
            "message": f"Found {len(companies)} companies with uploaded PDFs"
        }

    except Exception as e:
        logger.error(f"Error getting companies list: {e}")
        raise HTTPException(
            status_code=500, detail=f"Failed to get companies: {str(e)}")


@router.get("/templates/{company}")
async def get_company_templates(company: str):
    """
    Get list of available templates for a company
    """
    try:
        company_clean = company.lower().strip()
        templates_path = os.path.join(TEMPLATES_DIR, company_clean)

        templates = []
        if os.path.exists(templates_path):
            for file in os.listdir(templates_path):
                if file.lower().endswith('.json'):
                    template_name = os.path.splitext(file)[0]
                    try:
                        with open(os.path.join(templates_path, file), 'r', encoding='utf-8') as f:
                            template_data = json.load(f)
                            templates.append({
                                "form_no": template_name.upper(),
                                "title": template_data.get("Title", ""),
                                "headers": template_data.get("Headers", []),
                                "file": file
                            })
                    except Exception as e:
                        logger.warning(f"Error reading template {file}: {e}")

        return {
            "status": "success",
            "company": company_clean,
            "total_templates": len(templates),
            "templates": templates,
            "message": f"Found {len(templates)} templates for {company_clean.upper()}"
        }

    except Exception as e:
        logger.error(f"Error getting templates for company {company}: {e}")
        raise HTTPException(
            status_code=500, detail=f"Failed to get templates: {str(e)}")


@router.post("/create-template")
async def create_template(
    company: str = Query(...),
    form_no: str = Query(...),
    title: str = Query(...),
    headers: List[str] = Query(...)
):
    """
    Create a new template for a company and form
    """
    try:
        company_clean = company.lower().strip()
        form_no_clean = form_no.upper().strip()

        # Create company templates directory
        company_templates_dir = os.path.join(TEMPLATES_DIR, company_clean)
        os.makedirs(company_templates_dir, exist_ok=True)

        # Create template
        template = {
            "Form No": form_no_clean,
            "Title": title.strip(),
            "Headers": headers,
            "Rows": []
        }

        # Save template
        template_path = os.path.join(
            company_templates_dir, f"{form_no_clean.lower()}.json")
        with open(template_path, 'w', encoding='utf-8') as f:
            json.dump(template, f, indent=2, ensure_ascii=False)

        return {
            "status": "success",
            "company": company_clean,
            "form_no": form_no_clean,
            "template_path": template_path,
            "template": template,
            "message": f"Template created successfully for {company_clean.upper()} - {form_no_clean}"
        }

    except Exception as e:
        logger.error(f"Error creating template: {e}")
        raise HTTPException(
            status_code=500, detail=f"Failed to create template: {str(e)}")


@router.get("/debug-pdf-text")
async def debug_pdf_text(
    company: str = Query(..., description="Company name (e.g., 'sbi', 'hdfc')")
):
    """
    Debug endpoint to see raw PDF text content from first 3 pages
    """
    try:
        company_clean = company.lower().strip()
        pdf_path = os.path.join(PDFS_DIR, f"{company_clean}.pdf")

        if not os.path.exists(pdf_path):
            raise HTTPException(
                status_code=404,
                detail=f"PDF not found for company: {company_clean}"
            )

        # Extract text from first 3 pages
        doc = fitz.open(pdf_path)
        pages_text = {}
        total_pages = doc.page_count

        max_pages = min(3, total_pages)
        for page_num in range(max_pages):
            page = doc.load_page(page_num)
            pages_text[f"page_{page_num + 1}"] = page.get_text()

        doc.close()

        return {
            "status": "success",
            "company": company_clean,
            "total_pages": total_pages,
            "pages_extracted": max_pages,
            "pages_text": pages_text
        }

    except Exception as e:
        logger.error(f"Error debugging PDF text for company {company}: {e}")
        raise HTTPException(
            status_code=500, detail=f"Failed to extract PDF text: {str(e)}"
        )


@router.get("/ai-extract-form/{form_no}")
async def ai_extract_form_data(
    form_no: str,
    company: str = Query(...,
                         description="Company name (e.g., 'sbi', 'hdfc')"),
    filename: Optional[str] = Query(
        None, description="Specific PDF filename to use")
):
    """
    AI Extract ALL periods of a form from PDF.
    Uses AI to find and extract multiple instances of the same form across different periods.
    Returns all periods with structured data.
    """
    try:
        if not company.strip():
            raise HTTPException(
                status_code=400, detail="Company name is required")

        if not form_no.strip():
            raise HTTPException(
                status_code=400, detail="Form number is required")

        company_clean = company.lower().strip()
        form_no_clean = form_no.upper().strip()

        # Check if template exists
        template_path = os.path.join(
            TEMPLATES_DIR, company_clean, f"{form_no_clean.lower()}.json")
        if not os.path.exists(template_path):
            raise HTTPException(
                status_code=404,
                detail=f"Template not found for company: {company_clean}, form: {form_no_clean}"
            )

        # AI extract all periods
        results = await ai_extract_form(company_clean, form_no_clean, filename)

        return {
            "status": "success",
            "company": company_clean,
            "form_no": form_no_clean,
            "total_periods": len(results),
            "data": results,
            "message": f"AI extracted {len(results)} periods for {form_no_clean} from {company_clean.upper()}"
        }

    except HTTPException:
        raise
    except Exception as e:
        logger.error(
<<<<<<< HEAD
            f"Error in AI extraction for company {company}, form {form_no}: {e}")
=======
            f"🤖 AI extraction failed for {form_no} ({company}): {e}")
        raise HTTPException(
            status_code=500, detail=f"AI extraction failed: {str(e)}")


@router.get("/extract-revenue-account/{company}")
async def extract_revenue_account_data(
    company: str
):
    """
    Extract Revenue Account data from pages 3-6 for the specified company.
    Returns all 4 tables with their financial data.
    """
    try:
        if not company.strip():
            raise HTTPException(
                status_code=400, detail="Company name is required")

        company_clean = company.lower().strip()

        # Check if PDF exists
        pdf_path = os.path.join(PDFS_DIR, f"{company_clean}.pdf")
        if not os.path.exists(pdf_path):
            raise HTTPException(
                status_code=404,
                detail=f"PDF not found for company: {company_clean}. Please upload PDF first."
            )

        # Import camelot for table extraction
        try:
            import camelot
        except ImportError:
            raise HTTPException(
                status_code=503,
                detail="Camelot not available for table extraction"
            )

        # Get dynamic page range based on file type (Q1/HY/FY)
        pages_range = await find_pages_for_revenue_form(company_clean, "L-1-A-REVENUE", pdf_path)
        if not pages_range:
            pages_range = "3-6"  # fallback
        
        # Extract tables from dynamic pages
        tables = camelot.read_pdf(pdf_path, pages=pages_range, flavor='stream')
        
        if not tables:
            raise HTTPException(
                status_code=404,
                detail=f"No tables found in pages {pages_range}"
            )

        # Process each table
        extracted_tables = []
        for i, table in enumerate(tables):
            df = table.df
            
            # Determine period from the data
            period = 'Unknown'
            for row_idx in range(min(10, len(df))):
                for col_idx in range(min(3, len(df.columns))):
                    cell_text = str(df.iloc[row_idx, col_idx])
                    if '2023' in cell_text and 'SEPTEMBER' in cell_text.upper():
                        period = 'September 30, 2023 (FY2024 Q2)'
                        break
                    elif '2022' in cell_text and 'SEPTEMBER' in cell_text.upper():
                        period = 'September 30, 2022 (FY2023 Q2)'
                        break
                if period != 'Unknown':
                    break
            
            # Extract financial data
            financial_data = []
            for row_idx in range(len(df)):
                row = df.iloc[row_idx]
                first_col = str(row.iloc[0]) if len(row) > 0 else ''
                
                # Look for important financial terms
                if any(term in first_col.upper() for term in ['PREMIUM', 'INCOME', 'EXPENSE', 'BENEFIT', 'TOTAL', 'SURPLUS', 'DEFICIT']):
                    # Get values from this row
                    values = []
                    for col_idx in range(1, min(8, len(row))):
                        val = str(row.iloc[col_idx]).strip()
                        if val and val != 'nan' and len(val) > 0:
                            values.append(val)
                    
                    if values:
                        financial_data.append({
                            'item': first_col[:100],
                            'values': values
                        })
            
            extracted_tables.append({
                'table_id': i + 1,
                'period': period,
                'dimensions': f"{df.shape[0]} rows × {df.shape[1]} columns",
                'financial_data': financial_data[:15]  # Limit to first 15 items
            })

        return {
            "status": "success",
            "company": company_clean.upper(),
            "total_tables": len(extracted_tables),
            "pages_extracted": pages_range,
            "tables": extracted_tables,
            "message": f"Successfully extracted Revenue Account data from {len(extracted_tables)} tables"
        }

    except HTTPException:
        raise
    except Exception as e:
        logger.error(f"Error extracting Revenue Account data for {company}: {e}")
        raise HTTPException(
            status_code=500, detail=f"Failed to extract Revenue Account data: {str(e)}")


@router.get("/extract-revenue-account-headings/{company}")
async def extract_revenue_account_headings(
    company: str
):
    """
    Extract all headings and sections from ALL pages for the specified company.
    Enhanced to capture main headings like 'REVENUE ACCOUNT FOR THE PERIOD ENDED JUNE 30, 2024'
    Returns structured headings data including main titles, sections, and subsections.
    """
    try:
        if not company.strip():
            raise HTTPException(
                status_code=400, detail="Company name is required")

        company_clean = company.lower().strip()

        # Check if PDF exists
        pdf_path = os.path.join(PDFS_DIR, f"{company_clean}.pdf")
        if not os.path.exists(pdf_path):
            raise HTTPException(
                status_code=404,
                detail=f"PDF not found for company: {company_clean}. Please upload PDF first."
            )

        # Extract text from ALL pages (not just 3-6)
        doc = fitz.open(pdf_path)
        
        headings_data = {
            "main_titles": [],  # Changed to array to capture multiple main titles
            "periods": [],      # Changed to array to capture multiple periods
            "page_headings": [],
            "section_headings": [],
            "table_headers": [],
            "all_headings": []
        }
        
        # Extract from ALL pages
        for page_num in range(doc.page_count):
            page = doc.load_page(page_num)
            text = page.get_text()
            
            lines = text.split('\n')
            page_headings = []
            
            for i, line in enumerate(lines):
                line = line.strip()
                if not line:
                    continue
                
                # Enhanced main title detection - more flexible patterns
                line_upper = line.upper()
                
                # Detect main titles with various patterns
                if any(pattern in line_upper for pattern in [
                    'REVENUE ACCOUNT FOR THE PERIOD ENDED',
                    'REVENUE ACCOUNT FOR THE QUARTER ENDED', 
                    'REVENUE ACCOUNT FOR THE YEAR ENDED',
                    'REVENUE ACCOUNT FOR THE HALF YEAR ENDED'
                ]):
                    # Extract period information
                    period_match = None
                    import re
                    
                    # Try to extract date patterns
                    date_patterns = [
                        r'(\w+ \d{1,2}, \d{4})',  # June 30, 2024
                        r'(\d{1,2}[-\/]\d{1,2}[-\/]\d{4})',  # 30-06-2024 or 30/06/2024
                        r'(\d{4}[-\/]\d{1,2}[-\/]\d{1,2})'   # 2024-06-30
                    ]
                    
                    for pattern in date_patterns:
                        match = re.search(pattern, line)
                        if match:
                            period_match = match.group(1)
                            break
                    
                    main_title_info = {
                        "text": line,
                        "page": page_num + 1,
                        "type": "main_title",
                        "level": 0,
                        "period": period_match or "Unknown",
                        "full_text": line
                    }
                    
                    headings_data["main_titles"].append(main_title_info)
                    page_headings.append(main_title_info)
                    
                    # Also extract period separately
                    if period_match:
                        headings_data["periods"].append({
                            "text": period_match,
                            "page": page_num + 1,
                            "type": "period",
                            "level": 0
                        })
                
                # Detect other main headings (not just Revenue Account)
                elif (line_upper.startswith(('L-1-A', 'L-1-B', 'L-1-C', 'L-2', 'L-3', 'L-4', 'L-5')) and 
                      len(line) > 10 and len(line) < 200):
                    
                    main_heading_info = {
                        "text": line,
                        "page": page_num + 1,
                        "type": "form_heading",
                        "level": 0
                    }
                    
                    headings_data["main_titles"].append(main_heading_info)
                    page_headings.append(main_heading_info)
                
                # Detect section headings (all caps, standalone lines)
                elif (line.isupper() and 
                      len(line) > 5 and 
                      len(line) < 100 and
                      not any(char.isdigit() for char in line[:10]) and  # No numbers at start
                      not line.startswith('(') and
                      not any(pattern in line_upper for pattern in [
                          'REVENUE ACCOUNT', 'L-1-A', 'L-1-B', 'L-1-C', 'L-2', 'L-3', 'L-4', 'L-5'
                      ])):
                    
                    heading_type = "section"
                    if any(word in line for word in ['INCOME', 'EXPENSES', 'BENEFITS', 'PREMIUM']):
                        heading_type = "financial_section"
                    elif any(word in line for word in ['UNIT', 'PARTICIPATING', 'NON-PARTICIPATING']):
                        heading_type = "category_section"
                    
                    heading_info = {
                        "text": line,
                        "page": page_num + 1,
                        "type": heading_type,
                        "level": 1
                    }
                    
                    headings_data["section_headings"].append(heading_info)
                    page_headings.append(heading_info)
                
                # Detect table headers (contain keywords like Particulars, Schedule, etc.)
                elif any(keyword in line for keyword in ['Particulars', 'Schedule', 'Unit Linked', 'Participating', 'Non-Participating']):
                    if len(line) > 10 and not line.isupper():
                        heading_info = {
                            "text": line,
                            "page": page_num + 1,
                            "type": "table_header",
                            "level": 2
                        }
                        headings_data["table_headers"].append(heading_info)
                        page_headings.append(heading_info)
                
                # Detect subsection headings (capitalized words, not all caps)
                elif (line.istitle() and 
                      len(line) > 10 and 
                      len(line) < 80 and
                      not any(char.isdigit() for char in line[:5])):
                    
                    heading_info = {
                        "text": line,
                        "page": page_num + 1,
                        "type": "subsection",
                        "level": 3
                    }
                    page_headings.append(heading_info)
            
            if page_headings:
                headings_data["page_headings"].append({
                    "page": page_num + 1,
                    "headings": page_headings
                })
        
        doc.close()
        
        # Compile all headings in order
        all_headings = []
        
        # Add main titles first
        for main_title in headings_data["main_titles"]:
            all_headings.append(main_title)
        
        # Add periods
        for period in headings_data["periods"]:
            all_headings.append(period)
        
        # Add all other headings sorted by page and position
        for page_data in headings_data["page_headings"]:
            for heading in page_data["headings"]:
                # Avoid duplicates (main titles already added)
                if heading["type"] not in ["main_title", "period"]:
                    all_headings.append(heading)
        
        headings_data["all_headings"] = all_headings
        
        return {
            "status": "success",
            "company": company_clean.upper(),
            "total_headings": len(all_headings),
            "total_pages_analyzed": doc.page_count,
            "main_titles_found": len(headings_data["main_titles"]),
            "periods_found": len(headings_data["periods"]),
            "headings": headings_data,
            "message": f"Successfully extracted {len(all_headings)} headings from all {doc.page_count} pages"
        }

    except HTTPException:
        raise
    except Exception as e:
        logger.error(f"Error extracting Revenue Account headings for {company}: {e}")
>>>>>>> 3201d69c
        raise HTTPException(
            status_code=500, detail=f"AI extraction failed: {str(e)}")<|MERGE_RESOLUTION|>--- conflicted
+++ resolved
@@ -9,12 +9,6 @@
     list_forms,
     extract_form,
     find_form_pages,
-<<<<<<< HEAD
-    ai_extract_form
-=======
-    ai_extract_form,  # New AI extractor
-    find_pages_for_revenue_form  # Dynamic page detection
->>>>>>> 3201d69c
 )
 import fitz  # PyMuPDF
 
@@ -378,10 +372,7 @@
         raise
     except Exception as e:
         logger.error(
-<<<<<<< HEAD
             f"Error in AI extraction for company {company}, form {form_no}: {e}")
-=======
-            f"🤖 AI extraction failed for {form_no} ({company}): {e}")
         raise HTTPException(
             status_code=500, detail=f"AI extraction failed: {str(e)}")
 
@@ -422,10 +413,10 @@
         pages_range = await find_pages_for_revenue_form(company_clean, "L-1-A-REVENUE", pdf_path)
         if not pages_range:
             pages_range = "3-6"  # fallback
-        
+
         # Extract tables from dynamic pages
         tables = camelot.read_pdf(pdf_path, pages=pages_range, flavor='stream')
-        
+
         if not tables:
             raise HTTPException(
                 status_code=404,
@@ -436,7 +427,7 @@
         extracted_tables = []
         for i, table in enumerate(tables):
             df = table.df
-            
+
             # Determine period from the data
             period = 'Unknown'
             for row_idx in range(min(10, len(df))):
@@ -450,13 +441,13 @@
                         break
                 if period != 'Unknown':
                     break
-            
+
             # Extract financial data
             financial_data = []
             for row_idx in range(len(df)):
                 row = df.iloc[row_idx]
                 first_col = str(row.iloc[0]) if len(row) > 0 else ''
-                
+
                 # Look for important financial terms
                 if any(term in first_col.upper() for term in ['PREMIUM', 'INCOME', 'EXPENSE', 'BENEFIT', 'TOTAL', 'SURPLUS', 'DEFICIT']):
                     # Get values from this row
@@ -465,18 +456,19 @@
                         val = str(row.iloc[col_idx]).strip()
                         if val and val != 'nan' and len(val) > 0:
                             values.append(val)
-                    
+
                     if values:
                         financial_data.append({
                             'item': first_col[:100],
                             'values': values
                         })
-            
+
             extracted_tables.append({
                 'table_id': i + 1,
                 'period': period,
                 'dimensions': f"{df.shape[0]} rows × {df.shape[1]} columns",
-                'financial_data': financial_data[:15]  # Limit to first 15 items
+                # Limit to first 15 items
+                'financial_data': financial_data[:15]
             })
 
         return {
@@ -491,7 +483,8 @@
     except HTTPException:
         raise
     except Exception as e:
-        logger.error(f"Error extracting Revenue Account data for {company}: {e}")
+        logger.error(
+            f"Error extracting Revenue Account data for {company}: {e}")
         raise HTTPException(
             status_code=500, detail=f"Failed to extract Revenue Account data: {str(e)}")
 
@@ -522,7 +515,7 @@
 
         # Extract text from ALL pages (not just 3-6)
         doc = fitz.open(pdf_path)
-        
+
         headings_data = {
             "main_titles": [],  # Changed to array to capture multiple main titles
             "periods": [],      # Changed to array to capture multiple periods
@@ -531,47 +524,48 @@
             "table_headers": [],
             "all_headings": []
         }
-        
+
         # Extract from ALL pages
         for page_num in range(doc.page_count):
             page = doc.load_page(page_num)
             text = page.get_text()
-            
+
             lines = text.split('\n')
             page_headings = []
-            
+
             for i, line in enumerate(lines):
                 line = line.strip()
                 if not line:
                     continue
-                
+
                 # Enhanced main title detection - more flexible patterns
                 line_upper = line.upper()
-                
+
                 # Detect main titles with various patterns
                 if any(pattern in line_upper for pattern in [
                     'REVENUE ACCOUNT FOR THE PERIOD ENDED',
-                    'REVENUE ACCOUNT FOR THE QUARTER ENDED', 
+                    'REVENUE ACCOUNT FOR THE QUARTER ENDED',
                     'REVENUE ACCOUNT FOR THE YEAR ENDED',
                     'REVENUE ACCOUNT FOR THE HALF YEAR ENDED'
                 ]):
                     # Extract period information
                     period_match = None
                     import re
-                    
+
                     # Try to extract date patterns
                     date_patterns = [
                         r'(\w+ \d{1,2}, \d{4})',  # June 30, 2024
-                        r'(\d{1,2}[-\/]\d{1,2}[-\/]\d{4})',  # 30-06-2024 or 30/06/2024
+                        # 30-06-2024 or 30/06/2024
+                        r'(\d{1,2}[-\/]\d{1,2}[-\/]\d{4})',
                         r'(\d{4}[-\/]\d{1,2}[-\/]\d{1,2})'   # 2024-06-30
                     ]
-                    
+
                     for pattern in date_patterns:
                         match = re.search(pattern, line)
                         if match:
                             period_match = match.group(1)
                             break
-                    
+
                     main_title_info = {
                         "text": line,
                         "page": page_num + 1,
@@ -580,10 +574,10 @@
                         "period": period_match or "Unknown",
                         "full_text": line
                     }
-                    
+
                     headings_data["main_titles"].append(main_title_info)
                     page_headings.append(main_title_info)
-                    
+
                     # Also extract period separately
                     if period_match:
                         headings_data["periods"].append({
@@ -592,47 +586,48 @@
                             "type": "period",
                             "level": 0
                         })
-                
+
                 # Detect other main headings (not just Revenue Account)
-                elif (line_upper.startswith(('L-1-A', 'L-1-B', 'L-1-C', 'L-2', 'L-3', 'L-4', 'L-5')) and 
+                elif (line_upper.startswith(('L-1-A', 'L-1-B', 'L-1-C', 'L-2', 'L-3', 'L-4', 'L-5')) and
                       len(line) > 10 and len(line) < 200):
-                    
+
                     main_heading_info = {
                         "text": line,
                         "page": page_num + 1,
                         "type": "form_heading",
                         "level": 0
                     }
-                    
+
                     headings_data["main_titles"].append(main_heading_info)
                     page_headings.append(main_heading_info)
-                
+
                 # Detect section headings (all caps, standalone lines)
-                elif (line.isupper() and 
-                      len(line) > 5 and 
+                elif (line.isupper() and
+                      len(line) > 5 and
                       len(line) < 100 and
-                      not any(char.isdigit() for char in line[:10]) and  # No numbers at start
+                      # No numbers at start
+                      not any(char.isdigit() for char in line[:10]) and
                       not line.startswith('(') and
                       not any(pattern in line_upper for pattern in [
                           'REVENUE ACCOUNT', 'L-1-A', 'L-1-B', 'L-1-C', 'L-2', 'L-3', 'L-4', 'L-5'
                       ])):
-                    
+
                     heading_type = "section"
                     if any(word in line for word in ['INCOME', 'EXPENSES', 'BENEFITS', 'PREMIUM']):
                         heading_type = "financial_section"
                     elif any(word in line for word in ['UNIT', 'PARTICIPATING', 'NON-PARTICIPATING']):
                         heading_type = "category_section"
-                    
+
                     heading_info = {
                         "text": line,
                         "page": page_num + 1,
                         "type": heading_type,
                         "level": 1
                     }
-                    
+
                     headings_data["section_headings"].append(heading_info)
                     page_headings.append(heading_info)
-                
+
                 # Detect table headers (contain keywords like Particulars, Schedule, etc.)
                 elif any(keyword in line for keyword in ['Particulars', 'Schedule', 'Unit Linked', 'Participating', 'Non-Participating']):
                     if len(line) > 10 and not line.isupper():
@@ -644,13 +639,13 @@
                         }
                         headings_data["table_headers"].append(heading_info)
                         page_headings.append(heading_info)
-                
+
                 # Detect subsection headings (capitalized words, not all caps)
-                elif (line.istitle() and 
-                      len(line) > 10 and 
+                elif (line.istitle() and
+                      len(line) > 10 and
                       len(line) < 80 and
                       not any(char.isdigit() for char in line[:5])):
-                    
+
                     heading_info = {
                         "text": line,
                         "page": page_num + 1,
@@ -658,35 +653,35 @@
                         "level": 3
                     }
                     page_headings.append(heading_info)
-            
+
             if page_headings:
                 headings_data["page_headings"].append({
                     "page": page_num + 1,
                     "headings": page_headings
                 })
-        
+
         doc.close()
-        
+
         # Compile all headings in order
         all_headings = []
-        
+
         # Add main titles first
         for main_title in headings_data["main_titles"]:
             all_headings.append(main_title)
-        
+
         # Add periods
         for period in headings_data["periods"]:
             all_headings.append(period)
-        
+
         # Add all other headings sorted by page and position
         for page_data in headings_data["page_headings"]:
             for heading in page_data["headings"]:
                 # Avoid duplicates (main titles already added)
                 if heading["type"] not in ["main_title", "period"]:
                     all_headings.append(heading)
-        
+
         headings_data["all_headings"] = all_headings
-        
+
         return {
             "status": "success",
             "company": company_clean.upper(),
@@ -701,7 +696,7 @@
     except HTTPException:
         raise
     except Exception as e:
-        logger.error(f"Error extracting Revenue Account headings for {company}: {e}")
->>>>>>> 3201d69c
-        raise HTTPException(
-            status_code=500, detail=f"AI extraction failed: {str(e)}")+        logger.error(
+            f"Error extracting Revenue Account headings for {company}: {e}")
+        raise HTTPException(
+            status_code=500, detail=f"Failed to extract Revenue Account headings: {str(e)}")