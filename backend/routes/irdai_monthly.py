from fastapi import APIRouter, Depends, HTTPException, Query
from sqlalchemy import text
from sqlalchemy.orm import Session
from databases.database import get_db, DB_TYPE

router = APIRouter()

# ======================================================
# 1️⃣ PERIOD TYPES
# ======================================================


@router.get("/period/types")
def get_period_types():
    return [
        {"label": "Monthly", "value": "MONTH"},
        {"label": "Quarterly", "value": "Q"},
        {"label": "Halfyearly", "value": "H"},
        {"label": "Annual", "value": "FY"},
    ]


# ======================================================
# 2️⃣ PERIOD OPTIONS
# ======================================================
@router.get("/period/options")
def get_period_options(
    type: str = Query(..., description="MONTH | Q | H | FY"),
    db: Session = Depends(get_db)
):
    if type == "MONTH":
        sql = text("""
            SELECT
              month_year AS label,
              MIN(report_month) AS start_date,
              MAX(report_month) AS end_date
            FROM irdai_monthly_data
            GROUP BY month_year
            ORDER BY MAX(report_month) DESC
        """)

    elif type == "Q":
        if DB_TYPE == "mysql":
            sql = text("""
                SELECT
                  CONCAT(
                    DATE_FORMAT(MIN(report_month), '%b %y'),
                    ' - ',
                    DATE_FORMAT(MAX(report_month), '%b %y')
                  ) AS label,
                  MIN(report_month) AS start_date,
                  MAX(report_month) AS end_date
                FROM irdai_monthly_data
                GROUP BY YEAR(report_month), QUARTER(report_month)
                ORDER BY MAX(report_month) DESC
            """)
        else:
            # SQLite
             sql = text("""
                SELECT
                  strftime('%m-%Y', MIN(report_month)) || ' - ' || strftime('%m-%Y', MAX(report_month)) AS label,
                  MIN(report_month) AS start_date,
                  MAX(report_month) AS end_date
                FROM irdai_monthly_data
                GROUP BY strftime('%Y', report_month), (CAST(strftime('%m', report_month) AS INTEGER) + 2) / 3
                ORDER BY MAX(report_month) DESC
            """)

    elif type == "H":
        if DB_TYPE == "mysql":
            sql = text("""
                SELECT
                  MAX(CASE
                    WHEN MONTH(report_month) BETWEEN 4 AND 9
                      THEN CONCAT('Apr ', YEAR(report_month), ' - Sep ', YEAR(report_month))
                    ELSE
                      CONCAT('Oct ', YEAR(report_month)-1, ' - Mar ', YEAR(report_month))
                  END) AS label,
                  MIN(report_month) AS start_date,
                  MAX(report_month) AS end_date
                FROM irdai_monthly_data
                GROUP BY
                  CASE
                    WHEN MONTH(report_month) BETWEEN 4 AND 9
                      THEN CONCAT('H1-', YEAR(report_month))
                    ELSE
                      CONCAT('H2-', YEAR(report_month))
                  END
                ORDER BY MAX(report_month) DESC
            """)
        else:
            # SQLite
            sql = text("""
                SELECT
                  CASE
                    WHEN CAST(strftime('%m', report_month) AS INTEGER) BETWEEN 4 AND 9
                      THEN 'Apr ' || strftime('%Y', report_month) || ' - Sep ' || strftime('%Y', report_month)
                    ELSE
                      'Oct ' || CAST(strftime('%Y', report_month, '-1 year') AS TEXT) || ' - Mar ' || strftime('%Y', report_month)
                  END AS label,
                  MIN(report_month) AS start_date,
                  MAX(report_month) AS end_date
                FROM irdai_monthly_data
                GROUP BY
                  CASE
                    WHEN CAST(strftime('%m', report_month) AS INTEGER) BETWEEN 4 AND 9
                      THEN 'H1-' || strftime('%Y', report_month)
                    ELSE
                      'H2-' || strftime('%Y', report_month)
                  END
                ORDER BY MAX(report_month) DESC
            """)

    elif type == "FY":
        if DB_TYPE == "mysql":
            sql = text("""
                SELECT
                  CONCAT(
                    'Apr ', MAX(YEAR(report_month))-1,
                    ' - Mar ', MAX(YEAR(report_month))
                  ) AS label,
                  MIN(report_month) AS start_date,
                  MAX(report_month) AS end_date
                FROM irdai_monthly_data
                GROUP BY YEAR(report_month)
                ORDER BY MAX(report_month) DESC
            """)
        else:
            # SQLite
            sql = text("""
                SELECT
                  'Apr ' || CAST(strftime('%Y', report_month, '-1 year') AS TEXT) || ' - Mar ' || strftime('%Y', report_month) AS label,
                  MIN(report_month) AS start_date,
                  MAX(report_month) AS end_date
                FROM irdai_monthly_data
                GROUP BY strftime('%Y', report_month)
                ORDER BY MAX(report_month) DESC
            """)

    else:
        raise HTTPException(status_code=400, detail="Invalid period type")

    return db.execute(sql).mappings().all()


# ======================================================
# 3️⃣ DASHBOARD TOTALS (PUBLIC / PRIVATE / GRAND)
# ======================================================
@router.get("/dashboard/totals")
def get_dashboard_totals(
    start_date: str,
    end_date: str,
    db: Session = Depends(get_db)
):
    sql = text("""
        SELECT
          -- FYP
          SUM(CASE WHEN insurer_name = 'LIC of India' THEN fyp_current ELSE 0 END)     AS fyp_public,
          SUM(CASE WHEN insurer_name = 'Private Total' THEN fyp_current ELSE 0 END)   AS fyp_private,
          SUM(CASE WHEN insurer_name = 'Grand Total' THEN fyp_current ELSE 0 END)     AS fyp_grand,

          -- SA
          SUM(CASE WHEN insurer_name = 'LIC of India' THEN sa_current ELSE 0 END)     AS sa_public,
          SUM(CASE WHEN insurer_name = 'Private Total' THEN sa_current ELSE 0 END)   AS sa_private,
          SUM(CASE WHEN insurer_name = 'Grand Total' THEN sa_current ELSE 0 END)     AS sa_grand,

          -- POLICIES
          SUM(CASE WHEN insurer_name = 'LIC of India' THEN pol_current ELSE 0 END)    AS nop_public,
          SUM(CASE WHEN insurer_name = 'Private Total' THEN pol_current ELSE 0 END)  AS nop_private,
          SUM(CASE WHEN insurer_name = 'Grand Total' THEN pol_current ELSE 0 END)    AS nop_grand,

          -- LIVES
          SUM(CASE WHEN insurer_name = 'LIC of India' THEN lives_current ELSE 0 END)  AS nol_public,
          SUM(CASE WHEN insurer_name = 'Private Total' THEN lives_current ELSE 0 END)AS nol_private,
          SUM(CASE WHEN insurer_name = 'Grand Total' THEN lives_current ELSE 0 END)  AS nol_grand

        FROM irdai_monthly_data
        WHERE report_month BETWEEN :start_date AND :end_date
          AND category = insurer_name
    """)

    r = db.execute(sql, {
        "start_date": start_date,
        "end_date": end_date
    }).mappings().first()

    return {
        "FYP": {
            "public": r["fyp_public"] or 0,
            "private": r["fyp_private"] or 0,
            "grand": r["fyp_grand"] or 0,
        },
        "SA": {
            "public": r["sa_public"] or 0,
            "private": r["sa_private"] or 0,
            "grand": r["sa_grand"] or 0,
        },
        "NOP": {
            "public": r["nop_public"] or 0,
            "private": r["nop_private"] or 0,
            "grand": r["nop_grand"] or 0,
        },
        "NOL": {
            "public": r["nol_public"] or 0,
            "private": r["nol_private"] or 0,
            "grand": r["nol_grand"] or 0,
        }
    }


# ======================================================
# 4️⃣ PREMIUM TYPE SUMMARY (PUBLIC vs PRIVATE)
# ======================================================
@router.get("/dashboard/premium-type-summary")
def get_premium_type_summary(
    start_date: str,
    end_date: str,
    db: Session = Depends(get_db)
):
    sql = text("""
        SELECT
          CASE
            WHEN insurer_name = 'LIC of India' THEN 'Public'
            ELSE 'Private'
          END AS insurer_type,

          category AS premium_type,

          SUM(fyp_current)   AS fyp,
          SUM(sa_current)    AS sum_assured,
          SUM(lives_current) AS lives,
          SUM(pol_current)   AS policies

        FROM irdai_monthly_data
        WHERE report_month BETWEEN :start_date AND :end_date
          AND insurer_name NOT IN ('Private Total', 'Grand Total')
          AND category IN (
            'Individual Single Premium',
            'Individual Non-Single Premium',
            'Group Single Premium',
            'Group Non-Single Premium',
            'Group Yearly Renewable Premium'
          )

        GROUP BY insurer_type, category
        ORDER BY insurer_type, category
    """)

    return db.execute(sql, {
        "start_date": start_date,
        "end_date": end_date
    }).mappings().all()


# ======================================================
# 5️⃣ METRIC-WISE PREMIUM BREAKUP
# ======================================================

@router.get("/dashboard/metric-wise-premium")
def get_metric_wise_premium_breakup(
    start_date: str,
    end_date: str,
    db: Session = Depends(get_db)
):
    sql = text("""
        SELECT 'FYP' AS metric, category AS premium_type, SUM(fyp_current) AS value
        FROM irdai_monthly_data
        WHERE report_month BETWEEN :start_date AND :end_date
          AND insurer_name NOT IN ('Private Total', 'Grand Total')
          AND category IN (
            'Individual Single Premium',
            'Individual Non-Single Premium',
            'Group Single Premium',
            'Group Non-Single Premium',
            'Group Yearly Renewable Premium'
          )
        GROUP BY category

        UNION ALL

        SELECT 'SA', category, SUM(sa_current)
        FROM irdai_monthly_data
        WHERE report_month BETWEEN :start_date AND :end_date
          AND insurer_name NOT IN ('Private Total', 'Grand Total')
          AND category IN (
            'Individual Single Premium',
            'Individual Non-Single Premium',
            'Group Single Premium',
            'Group Non-Single Premium',
            'Group Yearly Renewable Premium'
          )
        GROUP BY category

        UNION ALL

        SELECT 'NOP', category, SUM(pol_current)
        FROM irdai_monthly_data
        WHERE report_month BETWEEN :start_date AND :end_date
          AND insurer_name NOT IN ('Private Total', 'Grand Total')
          AND category IN (
            'Individual Single Premium',
            'Individual Non-Single Premium',
            'Group Single Premium',
            'Group Non-Single Premium',
            'Group Yearly Renewable Premium'
          )
        GROUP BY category

        UNION ALL

        SELECT 'NOL', category, SUM(lives_current)
        FROM irdai_monthly_data
        WHERE report_month BETWEEN :start_date AND :end_date
          AND insurer_name NOT IN ('Private Total', 'Grand Total')
          AND category IN (
            'Individual Single Premium',
            'Individual Non-Single Premium',
            'Group Single Premium',
            'Group Non-Single Premium',
            'Group Yearly Renewable Premium'
          )
        GROUP BY category

        ORDER BY metric, premium_type
    """)

    return db.execute(sql, {
        "start_date": start_date,
        "end_date": end_date
    }).mappings().all()


# ======================================================
# COMPANYWISE Page
# 6️⃣ INSURER LIST
@router.get("/company/insurers")
def get_company_list(db: Session = Depends(get_db)):
    sql = text("""
        SELECT DISTINCT insurer_name
        FROM irdai_monthly_data
        WHERE insurer_name NOT IN ('Private Total', 'Grand Total')
        ORDER BY insurer_name
    """)
    rows = db.execute(sql).fetchall()
    return [{"label": r[0], "value": r[0]} for r in rows]


# 7️⃣ COMPANY TOTALS
@router.get("/company/totals")
def get_company_totals(
    insurer_name: str,
    start_date: str,
    end_date: str,
    db: Session = Depends(get_db)
):
    sql = text("""
        SELECT
          SUM(fyp_current)   AS fyp,
          SUM(sa_current)    AS sa,
          SUM(pol_current)   AS nop,
          SUM(lives_current) AS nol
        FROM irdai_monthly_data
        WHERE report_month BETWEEN :start_date AND :end_date
          AND insurer_name = :insurer_name
          AND category = insurer_name
    """)

    row = db.execute(sql, {
        "insurer_name": insurer_name,
        "start_date": start_date,
        "end_date": end_date
    }).mappings().first()
    
    if not row:
        return {}
        
    # Normalize keys to lowercase to ensure consistency
    return {k.lower(): v for k, v in row.items()}




# 8️⃣ COMPANY PREMIUM TYPE BREAKUP
@router.get("/company/premium-type")
def get_company_premium_type_breakup(
    insurer_name: str,
    start_date: str,
    end_date: str,
    db: Session = Depends(get_db)
):
    sql = text("""
        SELECT
          category AS premium_type,
          SUM(fyp_current)   AS fyp,
          SUM(sa_current)    AS sa,
          SUM(pol_current)   AS nop,
          SUM(lives_current) AS nol
        FROM irdai_monthly_data
        WHERE report_month BETWEEN :start_date AND :end_date
          AND insurer_name = :insurer_name
          AND category <> insurer_name
        GROUP BY category
        ORDER BY category
    """)

    return db.execute(sql, {
        "insurer_name": insurer_name,
        "start_date": start_date,
        "end_date": end_date
    }).mappings().all()
<<<<<<< HEAD
    # 9️⃣ COMPANY METRIC-WISE PREMIUM BREAKUP
=======


# 9️⃣ COMPANY METRIC-WISE PREMIUM BREAKUP
>>>>>>> d1155f76
@router.get("/company/metric-wise-premium")
def get_company_metric_wise_premium(
    insurer_name: str,
    start_date: str,
    end_date: str,
    db: Session = Depends(get_db)
):
    sql = text("""
        /* ======================
           FYP
        ====================== */
        SELECT
          'FYP' AS metric,
          category AS premium_type,
          SUM(fyp_current) AS value
        FROM irdai_monthly_data
        WHERE report_month BETWEEN :start_date AND :end_date
          AND insurer_name = :insurer_name
          AND category IN (
            'Individual Single Premium',
            'Individual Non-Single Premium',
            'Group Single Premium',
            'Group Non-Single Premium',
            'Group Yearly Renewable Premium'
          )
        GROUP BY category

        UNION ALL

        /* ======================
           SA
        ====================== */
        SELECT
          'SA',
          category,
          SUM(sa_current)
        FROM irdai_monthly_data
        WHERE report_month BETWEEN :start_date AND :end_date
          AND insurer_name = :insurer_name
          AND category IN (
            'Individual Single Premium',
            'Individual Non-Single Premium',
            'Group Single Premium',
            'Group Non-Single Premium',
            'Group Yearly Renewable Premium'
          )
        GROUP BY category

        UNION ALL

        /* ======================
           NOP
        ====================== */
        SELECT
          'NOP',
          category,
          SUM(pol_current)
        FROM irdai_monthly_data
        WHERE report_month BETWEEN :start_date AND :end_date
          AND insurer_name = :insurer_name
          AND category IN (
            'Individual Single Premium',
            'Individual Non-Single Premium',
            'Group Single Premium',
            'Group Non-Single Premium',
            'Group Yearly Renewable Premium'
          )
        GROUP BY category

        UNION ALL

        /* ======================
           NOL
        ====================== */
        SELECT
          'NOL',
          category,
          SUM(lives_current)
        FROM irdai_monthly_data
        WHERE report_month BETWEEN :start_date AND :end_date
          AND insurer_name = :insurer_name
          AND category IN (
            'Individual Single Premium',
            'Individual Non-Single Premium',
            'Group Single Premium',
            'Group Non-Single Premium',
            'Group Yearly Renewable Premium'
          )
        GROUP BY category

        ORDER BY metric, premium_type
    """)

    return db.execute(sql, {
        "insurer_name": insurer_name,
        "start_date": start_date,
        "end_date": end_date
<<<<<<< HEAD
    }).mappings().all()
=======
    }).mappings().all()

# 1️⃣0️⃣ PREMIUM TYPES


@router.get("/premium/types")
def get_premium_types():
    return [
        {"label": "Individual Single Premium",
            "value": "Individual Single Premium"},
        {"label": "Individual Non-Single Premium",
            "value": "Individual Non-Single Premium"},
        {"label": "Group Single Premium", "value": "Group Single Premium"},
        {"label": "Group Non-Single Premium", "value": "Group Non-Single Premium"},
        {"label": "Group Yearly Renewable Premium",
            "value": "Group Yearly Renewable Premium"},
    ]


# 1️⃣1️⃣ PREMIUM WISE COMPANIES
@router.get("/premium/companies")
def get_premium_wise_companies(
    premium_type: str,
    start_date: str,
    end_date: str,
    db: Session = Depends(get_db)
):
    sql = text("""
        SELECT
          insurer_name,
          SUM(fyp_current)   AS fyp,
          SUM(sa_current)    AS sa,
          SUM(pol_current)   AS nop,
          SUM(lives_current) AS nol
        FROM irdai_monthly_data
        WHERE report_month BETWEEN :start_date AND :end_date
          AND category = :premium_type
          AND insurer_name NOT IN ('Private Total', 'Grand Total')
        GROUP BY insurer_name
        ORDER BY fyp DESC
    """)

    return db.execute(sql, {
        "premium_type": premium_type,
        "start_date": start_date,
        "end_date": end_date
    }).mappings().all()


# 1️⃣2️⃣ PREMIUM GRAND TOTALS
@router.get("/premium/grand-totals")
def get_premium_grand_totals(
    premium_type: str,
    start_date: str,
    end_date: str,
    db: Session = Depends(get_db)
):
    sql = text("""
        SELECT
          SUM(fyp_current)   AS fyp,
          SUM(sa_current)    AS sa,
          SUM(pol_current)   AS nop,
          SUM(lives_current) AS nol
        FROM irdai_monthly_data
        WHERE report_month BETWEEN :start_date AND :end_date
          AND category = :premium_type
          AND insurer_name NOT IN ('Private Total', 'Grand Total')
    """)

    r = db.execute(sql, {
        "premium_type": premium_type,
        "start_date": start_date,
        "end_date": end_date
    }).mappings().first()

    return {
        "premium_type": premium_type,
        "FYP": r["fyp"] or 0,
        "SA": r["sa"] or 0,
        "NOP": r["nop"] or 0,
        "NOL": r["nol"] or 0
    }


# 1️⃣3️⃣ COMPANY PREMIUM MARKET SHARE
@router.get("/market-share/company-premium")
def get_company_premium_market_share(
    start_date: str,
    end_date: str,
    db: Session = Depends(get_db)
):
    sql = text("""
        /* =========================
           COMPANY TOTAL ROWS
        ========================= */
        SELECT
          insurer_name,
          NULL AS premium_type,

          SUM(fyp_market_share)   AS fyp_pct,
          SUM(pol_market_share)   AS nop_pct,
          SUM(lives_market_share) AS nol_pct,
          SUM(sa_market_share)    AS sa_pct,

          0 AS row_order

        FROM irdai_monthly_data
        WHERE report_month BETWEEN :start_date AND :end_date
          AND category = insurer_name
          AND insurer_name NOT IN ('Private Total', 'Grand Total')

        GROUP BY insurer_name

        UNION ALL

        /* =========================
           PREMIUM BREAKUP ROWS
        ========================= */
        SELECT
          insurer_name,
          category AS premium_type,

          SUM(fyp_market_share)   AS fyp_pct,
          SUM(pol_market_share)   AS nop_pct,
          SUM(lives_market_share) AS nol_pct,
          SUM(sa_market_share)    AS sa_pct,

          1 AS row_order

        FROM irdai_monthly_data
        WHERE report_month BETWEEN :start_date AND :end_date
          AND category IN (
            'Individual Single Premium',
            'Individual Non-Single Premium',
            'Group Single Premium',
            'Group Non-Single Premium',
            'Group Yearly Renewable Premium'
          )

        GROUP BY insurer_name, category
        ORDER BY insurer_name, row_order, premium_type
    """)

    return db.execute(sql, {
        "start_date": start_date,
        "end_date": end_date
    }).mappings().all()


# 1️⃣4️⃣ PREMIUM MARKET SHARE BY INSURER
@router.get("/market-share/premium-by-insurer")
def get_premium_market_share_by_insurer(
    insurer_name: str,
    start_date: str,
    end_date: str,
    db: Session = Depends(get_db)
):
    sql = text("""
        SELECT
          insurer_name,
          category AS premium_type,

          SUM(fyp_market_share)   AS fyp_pct,
          SUM(pol_market_share)   AS nop_pct,
          SUM(lives_market_share) AS nol_pct,
          SUM(sa_market_share)    AS sa_pct,

          1 AS row_order

        FROM irdai_monthly_data
        WHERE report_month BETWEEN :start_date AND :end_date
          AND insurer_name = :insurer_name
          AND category IN (
            'Individual Single Premium',
            'Individual Non-Single Premium',
            'Group Single Premium',
            'Group Non-Single Premium',
            'Group Yearly Renewable Premium'
          )

        GROUP BY insurer_name, category
        ORDER BY category
    """)

    return db.execute(sql, {
        "insurer_name": insurer_name,
        "start_date": start_date,
        "end_date": end_date
    }).mappings().all()


# 1️⃣4️⃣ GROWTH METRIC TYPES
@router.get("/growth/metric-types")
def get_growth_metric_types():
    return [
        {
            "label": "First Year Premium",
            "value": "FYP"
        },
        {
            "label": "Sum Assured",
            "value": "SA"
        },
        {
            "label": "No. of Policies",
            "value": "NOP"
        },
        {
            "label": "No. of Lives",
            "value": "NOL"
        }
    ]

# 1️⃣5️⃣ COMPANY PREMIUM GROWTH


@router.get("/growth/company-premium")
def get_company_premium_growth(
    insurer_name: str,
    metric: str,   # FYP | SA | NOP | NOL
    start_date: str,
    end_date: str,
    db: Session = Depends(get_db)
):
    metric_map = {
        "FYP": {
            "prev": "fyp_prev",
            "cur": "fyp_current",
            "growth": "fyp_growth",
            "ytd_prev": "fyp_ytd_prev",
            "ytd": "fyp_ytd_current",
            "ytd_growth": "fyp_growth_ytd",
            "market_share": "fyp_market_share",
        },
        "SA": {
            "prev": "sa_prev",
            "cur": "sa_current",
            "growth": "sa_growth",
            "ytd_prev": "sa_ytd_prev",
            "ytd": "sa_ytd_current",
            "ytd_growth": "sa_growth_ytd",
            "market_share": "sa_market_share",
        },
        "NOP": {
            "prev": "pol_prev",
            "cur": "pol_current",
            "growth": "pol_growth",
            "ytd_prev": "pol_ytd_prev",
            "ytd": "pol_ytd_current",
            "ytd_growth": "pol_growth_ytd",
            "market_share": "pol_market_share",
        },
        "NOL": {
            "prev": "lives_prev",
            "cur": "lives_current",
            "growth": "lives_growth",
            "ytd_prev": "lives_ytd_prev",
            "ytd": "lives_ytd_current",
            "ytd_growth": "lives_growth_ytd",
            "market_share": "lives_market_share",
        },
    }

    if metric not in metric_map:
        raise HTTPException(status_code=400, detail="Invalid metric")

    m = metric_map[metric]

    sql = text(f"""
        SELECT
          insurer_name,
          category AS premium_type,

          SUM({m["prev"]})         AS previous_value,
          SUM({m["cur"]})          AS current_value,
          SUM({m["growth"]})       AS growth_pct,

          SUM({m["ytd_prev"]})     AS ytd_previous_value,
          SUM({m["ytd"]})          AS ytd_value,
          SUM({m["ytd_growth"]})   AS ytd_growth_pct,

          SUM({m["market_share"]}) AS market_share,

          CASE
            WHEN category NOT IN (
              'Individual Single Premium',
              'Individual Non-Single Premium',
              'Group Single Premium',
              'Group Non-Single Premium',
              'Group Yearly Renewable Premium'
            ) THEN 0   -- TOTAL row
            ELSE 1
          END AS row_order

        FROM irdai_monthly_data
        WHERE report_month BETWEEN :start_date AND :end_date
          AND insurer_name = :insurer_name
          AND (
            category NOT IN (
              'Individual Single Premium',
              'Individual Non-Single Premium',
              'Group Single Premium',
              'Group Non-Single Premium',
              'Group Yearly Renewable Premium'
            )
            OR category IN (
              'Individual Single Premium',
              'Individual Non-Single Premium',
              'Group Single Premium',
              'Group Non-Single Premium',
              'Group Yearly Renewable Premium'
            )
          )

        GROUP BY insurer_name, category
        ORDER BY row_order, premium_type
    """)

    return db.execute(sql, {
        "insurer_name": insurer_name,
        "start_date": start_date,
        "end_date": end_date
    }).mappings().all()


# 1️⃣6️⃣ MONTHWISE COMPANY ALL METRICS
@router.get("/monthwise/company-all-metrics")
def get_monthwise_company_all_metrics(
    insurer_name: str,
    start_date: str,
    end_date: str,
    db: Session = Depends(get_db)
):
    sql = text("""
        SELECT
          insurer_name,
          category AS premium_type,

          /* ========== FYP ========== */
          fyp_prev          AS fyp_previous,
          fyp_current       AS fyp_current,
          fyp_growth        AS fyp_growth,
          fyp_ytd_prev      AS fyp_ytd_previous,
          fyp_ytd_current   AS fyp_ytd_current,
          fyp_growth_ytd    AS fyp_ytd_growth,
          fyp_market_share  AS fyp_market_share,

          /* ========== SA ========== */
          sa_prev           AS sa_previous,
          sa_current        AS sa_current,
          sa_growth         AS sa_growth,
          sa_ytd_prev       AS sa_ytd_previous,
          sa_ytd_current    AS sa_ytd_current,
          sa_growth_ytd     AS sa_ytd_growth,
          sa_market_share   AS sa_market_share,

          /* ========== NOP ========== */
          pol_prev          AS nop_previous,
          pol_current       AS nop_current,
          pol_growth        AS nop_growth,
          pol_ytd_prev      AS nop_ytd_previous,
          pol_ytd_current   AS nop_ytd_current,
          pol_growth_ytd    AS nop_ytd_growth,
          pol_market_share  AS nop_market_share,

          /* ========== NOL ========== */
          lives_prev        AS nol_previous,
          lives_current     AS nol_current,
          lives_growth      AS nol_growth,
          lives_ytd_prev    AS nol_ytd_previous,
          lives_ytd_current AS nol_ytd_current,
          lives_growth_ytd  AS nol_ytd_growth,
          lives_market_share AS nol_market_share

        FROM irdai_monthly_data
        WHERE insurer_name = :insurer_name
          AND report_month BETWEEN :start_date AND :end_date
          AND (
                category NOT IN (
                  'Individual Single Premium',
                  'Individual Non-Single Premium',
                  'Group Single Premium',
                  'Group Non-Single Premium',
                  'Group Yearly Renewable Premium'
                )
                OR category IN (
                  'Individual Single Premium',
                  'Individual Non-Single Premium',
                  'Group Single Premium',
                  'Group Non-Single Premium',
                  'Group Yearly Renewable Premium'
                )
          )
        ORDER BY
          CASE
            WHEN category NOT IN (
              'Individual Single Premium',
              'Individual Non-Single Premium',
              'Group Single Premium',
              'Group Non-Single Premium',
              'Group Yearly Renewable Premium'
            ) THEN 0
            ELSE 1
          END,
          category
    """)

    return db.execute(sql, {
        "insurer_name": insurer_name,
        "start_date": start_date,
        "end_date": end_date
    }).mappings().all()


@router.get("/pvt-vs-public/summary")
def get_private_vs_public_summary(
    start_date: str,
    end_date: str,
    db: Session = Depends(get_db)
):
    sql = text("""
        SELECT
          insurer_name AS insurer_type,

          /* ========== FYP ========== */
          fyp_prev,
          fyp_current,
          fyp_growth,
          fyp_ytd_prev,
          fyp_ytd_current,
          fyp_growth_ytd,
          fyp_market_share,

          /* ========== SA ========== */
          sa_prev,
          sa_current,
          sa_growth,
          sa_ytd_prev,
          sa_ytd_current,
          sa_growth_ytd,
          sa_market_share,

          /* ========== NOP ========== */
          pol_prev,
          pol_current,
          pol_growth,
          pol_ytd_prev,
          pol_ytd_current,
          pol_growth_ytd,
          pol_market_share,

          /* ========== NOL ========== */
          lives_prev,
          lives_current,
          lives_growth,
          lives_ytd_prev,
          lives_ytd_current,
          lives_growth_ytd,
          lives_market_share

        FROM irdai_monthly_data
        WHERE report_month BETWEEN :start_date AND :end_date
          AND category = insurer_name
          AND insurer_name IN ('LIC of India', 'Private Total')
        ORDER BY
          CASE
            WHEN insurer_name = 'LIC of India' THEN 0
            ELSE 1
          END
    """)

    return db.execute(sql, {
        "start_date": start_date,
        "end_date": end_date
    }).mappings().all()

# 1️⃣7️⃣ PRIVATE vs PUBLIC TABLE


@router.get("/pvt-vs-public/table")
def get_pvt_vs_public_table(
    start_date: str,
    end_date: str,
    db: Session = Depends(get_db)
):
    sql = text("""
        SELECT
          insurer_name,
          category AS row_name,

          fyp_current   AS fyp,
          pol_current   AS nop,
          lives_current AS nol,
          sa_current    AS sa,

          CASE
            WHEN insurer_name = 'Grand Total' THEN 0
            WHEN insurer_name = 'Private Total' THEN 1
            WHEN insurer_name = 'LIC of India' THEN 2
            ELSE 9
          END AS section_order,

          CASE
            WHEN category = insurer_name THEN 0
            ELSE 1
          END AS row_order

        FROM irdai_monthly_data
        WHERE report_month BETWEEN :start_date AND :end_date
          AND insurer_name IN (
            'Grand Total',
            'Private Total',
            'LIC of India'
          )
          AND (
            category = insurer_name
            OR category IN (
              'Individual Single Premium',
              'Individual Non-Single Premium',
              'Group Single Premium',
              'Group Non-Single Premium',
              'Group Yearly Renewable Premium'
            )
          )

        ORDER BY
          section_order,
          row_order,
          category
    """)

    return db.execute(sql, {
        "start_date": start_date,
        "end_date": end_date
    }).mappings().all()


# 1️⃣8️⃣ PEER INSURERS LIST
@router.get("/peers/insurers")
def get_peer_insurers(db: Session = Depends(get_db)):
    sql = text("""
        SELECT DISTINCT insurer_name
        FROM irdai_monthly_data
        WHERE insurer_name NOT IN ('Grand Total', 'Private Total')
        ORDER BY insurer_name
    """)
    return [r[0] for r in db.execute(sql).all()]

# 1️⃣9️⃣ PEER COMPARISON


@router.get("/peers/comparison")
def get_peer_comparison(
    insurers: list[str] = Query(...),
    premium_type: str = Query(...),
    start_date: str = Query(...),
    end_date: str = Query(...),
    db: Session = Depends(get_db)
):
    sql = text("""
        SELECT
          insurer_name,

          fyp_current   AS fyp,
          pol_current   AS nop,
          lives_current AS nol,
          sa_current    AS sa

        FROM irdai_monthly_data
        WHERE report_month BETWEEN :start_date AND :end_date
          AND insurer_name IN :insurers
          AND category = :premium_type
    """)

    rows = db.execute(sql, {
        "insurers": tuple(insurers),
        "premium_type": premium_type,
        "start_date": start_date,
        "end_date": end_date
    }).mappings().all()

    # ==============================
    # PIVOT IN PYTHON (CLEAN + SAFE)
    # ==============================
    result = {
        "First Year Premium": {},
        "No. of Policies / Schemes": {},
        "No. of Lives Covered under Group Schemes": {},
        "Sum Assured": {}
    }

    for r in rows:
        result["First Year Premium"][r["insurer_name"]] = r["fyp"]
        result["No. of Policies / Schemes"][r["insurer_name"]] = r["nop"]
        result["No. of Lives Covered under Group Schemes"][r["insurer_name"]] = r["nol"]
        result["Sum Assured"][r["insurer_name"]] = r["sa"]

    return {
        "premium_type": premium_type,
        "period": f"{start_date} to {end_date}",
        "data": result
    }
>>>>>>> d1155f76
<|MERGE_RESOLUTION|>--- conflicted
+++ resolved
@@ -408,13 +408,9 @@
         "start_date": start_date,
         "end_date": end_date
     }).mappings().all()
-<<<<<<< HEAD
-    # 9️⃣ COMPANY METRIC-WISE PREMIUM BREAKUP
-=======
 
 
 # 9️⃣ COMPANY METRIC-WISE PREMIUM BREAKUP
->>>>>>> d1155f76
 @router.get("/company/metric-wise-premium")
 def get_company_metric_wise_premium(
     insurer_name: str,
@@ -512,10 +508,8 @@
         "insurer_name": insurer_name,
         "start_date": start_date,
         "end_date": end_date
-<<<<<<< HEAD
-    }).mappings().all()
-=======
-    }).mappings().all()
+    }).mappings().all()
+
 
 # 1️⃣0️⃣ PREMIUM TYPES
 
@@ -727,6 +721,8 @@
             "value": "NOL"
         }
     ]
+
+# 1️⃣5️⃣ COMPANY PREMIUM GROWTH
 
 # 1️⃣5️⃣ COMPANY PREMIUM GROWTH
 
@@ -927,70 +923,6 @@
         "start_date": start_date,
         "end_date": end_date
     }).mappings().all()
-
-
-@router.get("/pvt-vs-public/summary")
-def get_private_vs_public_summary(
-    start_date: str,
-    end_date: str,
-    db: Session = Depends(get_db)
-):
-    sql = text("""
-        SELECT
-          insurer_name AS insurer_type,
-
-          /* ========== FYP ========== */
-          fyp_prev,
-          fyp_current,
-          fyp_growth,
-          fyp_ytd_prev,
-          fyp_ytd_current,
-          fyp_growth_ytd,
-          fyp_market_share,
-
-          /* ========== SA ========== */
-          sa_prev,
-          sa_current,
-          sa_growth,
-          sa_ytd_prev,
-          sa_ytd_current,
-          sa_growth_ytd,
-          sa_market_share,
-
-          /* ========== NOP ========== */
-          pol_prev,
-          pol_current,
-          pol_growth,
-          pol_ytd_prev,
-          pol_ytd_current,
-          pol_growth_ytd,
-          pol_market_share,
-
-          /* ========== NOL ========== */
-          lives_prev,
-          lives_current,
-          lives_growth,
-          lives_ytd_prev,
-          lives_ytd_current,
-          lives_growth_ytd,
-          lives_market_share
-
-        FROM irdai_monthly_data
-        WHERE report_month BETWEEN :start_date AND :end_date
-          AND category = insurer_name
-          AND insurer_name IN ('LIC of India', 'Private Total')
-        ORDER BY
-          CASE
-            WHEN insurer_name = 'LIC of India' THEN 0
-            ELSE 1
-          END
-    """)
-
-    return db.execute(sql, {
-        "start_date": start_date,
-        "end_date": end_date
-    }).mappings().all()
-
 # 1️⃣7️⃣ PRIVATE vs PUBLIC TABLE
 
 
@@ -1051,6 +983,128 @@
         "end_date": end_date
     }).mappings().all()
 
+@router.get("/pvt-vs-public/summary")
+def get_private_vs_public_summary(
+    start_date: str,
+    end_date: str,
+    db: Session = Depends(get_db)
+):
+    sql = text("""
+        SELECT
+          insurer_name AS insurer_type,
+
+          /* ========== FYP ========== */
+          fyp_prev,
+          fyp_current,
+          fyp_growth,
+          fyp_ytd_prev,
+          fyp_ytd_current,
+          fyp_growth_ytd,
+          fyp_market_share,
+
+          /* ========== SA ========== */
+          sa_prev,
+          sa_current,
+          sa_growth,
+          sa_ytd_prev,
+          sa_ytd_current,
+          sa_growth_ytd,
+          sa_market_share,
+
+          /* ========== NOP ========== */
+          pol_prev,
+          pol_current,
+          pol_growth,
+          pol_ytd_prev,
+          pol_ytd_current,
+          pol_growth_ytd,
+          pol_market_share,
+
+          /* ========== NOL ========== */
+          lives_prev,
+          lives_current,
+          lives_growth,
+          lives_ytd_prev,
+          lives_ytd_current,
+          lives_growth_ytd,
+          lives_market_share
+
+        FROM irdai_monthly_data
+        WHERE report_month BETWEEN :start_date AND :end_date
+          AND category = insurer_name
+          AND insurer_name IN ('LIC of India', 'Private Total')
+        ORDER BY
+          CASE
+            WHEN insurer_name = 'LIC of India' THEN 0
+            ELSE 1
+          END
+    """)
+
+    return db.execute(sql, {
+        "start_date": start_date,
+        "end_date": end_date
+    }).mappings().all()
+
+# 1️⃣7️⃣ PRIVATE vs PUBLIC TABLE
+
+
+@router.get("/pvt-vs-public/table")
+def get_pvt_vs_public_table(
+    start_date: str,
+    end_date: str,
+    db: Session = Depends(get_db)
+):
+    sql = text("""
+        SELECT
+          insurer_name,
+          category AS row_name,
+
+          fyp_current   AS fyp,
+          pol_current   AS nop,
+          lives_current AS nol,
+          sa_current    AS sa,
+
+          CASE
+            WHEN insurer_name = 'Grand Total' THEN 0
+            WHEN insurer_name = 'Private Total' THEN 1
+            WHEN insurer_name = 'LIC of India' THEN 2
+            ELSE 9
+          END AS section_order,
+
+          CASE
+            WHEN category = insurer_name THEN 0
+            ELSE 1
+          END AS row_order
+
+        FROM irdai_monthly_data
+        WHERE report_month BETWEEN :start_date AND :end_date
+          AND insurer_name IN (
+            'Grand Total',
+            'Private Total',
+            'LIC of India'
+          )
+          AND (
+            category = insurer_name
+            OR category IN (
+              'Individual Single Premium',
+              'Individual Non-Single Premium',
+              'Group Single Premium',
+              'Group Non-Single Premium',
+              'Group Yearly Renewable Premium'
+            )
+          )
+
+        ORDER BY
+          section_order,
+          row_order,
+          category
+    """)
+
+    return db.execute(sql, {
+        "start_date": start_date,
+        "end_date": end_date
+    }).mappings().all()
+
 
 # 1️⃣8️⃣ PEER INSURERS LIST
 @router.get("/peers/insurers")
@@ -1116,5 +1170,4 @@
         "premium_type": premium_type,
         "period": f"{start_date} to {end_date}",
         "data": result
-    }
->>>>>>> d1155f76
+    }