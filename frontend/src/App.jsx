--- conflicted
+++ resolved
@@ -420,7 +420,6 @@
               <ProtectedRoute>
                 <NavigationProvider>
                   <div className="app-container">
-<<<<<<< HEAD
                     <Navbar
                       onMenuClick={openSidebar}
                     />
@@ -482,63 +481,6 @@
                     <UtilityIcons />
                     {/* Mobile backdrop */}
                     <div className={`backdrop ${sidebarOpen ? 'show' : ''}`} onClick={closeSidebar} />
-=======
-                  <Navbar 
-                    onMenuClick={openSidebar} 
-                  />
-                  <div className="layout">
-                    <SideMenu isOpen={sidebarOpen} onClose={closeSidebar} />
-                    <main 
-                      className={`main-content ${sidebarOpen ? 'sidebar-open' : ''}`} 
-                      onClick={() => sidebarOpen && closeSidebar()}
-                    >
-                      <Routes>
-                        <Route path="/" element={<Navigate to="/insurance-dashboard" replace />} />
-                        <Route path="/dashboard" element={<Dashboard onMenuClick={openSidebar} />} />
-                        <Route path="/explorer" element={<ExplorerAllUsers onMenuClick={openSidebar} />} />
-                        <Route path="/lform" element={<Lform onMenuClick={openSidebar} />} />
-                        <Route path="/analytics" element={<Analytics onMenuClick={openSidebar} />} />
-                        <Route path="/annual-data" element={<AnnualData onMenuClick={openSidebar} />} />
-                        <Route path="/metrics" element={<Metrics onMenuClick={openSidebar} />} />
-                        <Route path="/documents" element={<Documents onMenuClick={openSidebar} />} />
-                        <Route path="/template" element={<Template onMenuClick={openSidebar} />} />
-                        <Route path="/peers" element={<Peers onMenuClick={openSidebar} />} />
-                        <Route path="/news" element={<News onMenuClick={openSidebar} />} />
-                        <Route path="/dmm-l2form" element={<DMML2Form onMenuClick={openSidebar} />} />
-                        <Route path="/profile" element={<Profile onMenuClick={openSidebar} />} />
-                        <Route path="/subscription" element={<Subscription onMenuClick={openSidebar} />} />
-                        <Route path="/smart-extraction" element={
-                          <AdminRoute>
-                            <SmartPDFExtraction onMenuClick={openSidebar} />
-            
-                          </AdminRoute>
-                        } />
-                        <Route path="/admin" element={
-                          <AdminRoute>
-                            <AdminPanel onMenuClick={openSidebar} />
-                          </AdminRoute>
-                        } />
-                        <Route path="/insurance-dashboard" element={
-                          <InsuranceDashboard 
-                            onMenuClick={openSidebar} 
-                          />
-                        } />
-                        <Route path="/insurance-data-demo" element={<InsuranceDataDemo onMenuClick={openSidebar} />} />
-                        <Route path="/economy-dashboard" element={<EconomyDashboard onMenuClick={openSidebar} />} />
-                        <Route path="/economy-domestic" element={<EconomyDomestic onMenuClick={openSidebar} />} />
-                        <Route path="/economy-international" element={<EconomyInternational onMenuClick={openSidebar} />} />
-                        <Route path="/industry-metrics-dashboard" element={<IndustryMetricsDashboard onMenuClick={openSidebar} />} />
-                        <Route path="/industry-metrics-domestic" element={<IndustryMetricsDomestic onMenuClick={openSidebar} />} />
-                        <Route path="/industry-metrics-international" element={<IndustryMetricsInternational onMenuClick={openSidebar} />} />
-                        <Route path="/metrics-domestic" element={<MetricsDomestic onMenuClick={openSidebar} />} />
-                      </Routes>
-                    </main>
-                  </div>
-                  {/* Utility Icons Bar */}
-                  <UtilityIcons />
-                  {/* Mobile backdrop */}
-                  <div className={`backdrop ${sidebarOpen ? 'show' : ''}`} onClick={closeSidebar} />
->>>>>>> 8dfcfcc5
                   </div>
                 </NavigationProvider>
               </ProtectedRoute>
