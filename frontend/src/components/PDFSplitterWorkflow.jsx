import React, { useState, useEffect } from 'react';
import apiService from '../services/api';

const PDFSplitterWorkflow = ({ user }) => {
  const [selectedCompany, setSelectedCompany] = useState('');
  const [selectedPDF, setSelectedPDF] = useState('');
  const [selectedForm, setSelectedForm] = useState('');
  const [companyPDFs, setCompanyPDFs] = useState([]);
  const [pdfSplits, setPdfSplits] = useState([]);
  const [uploadFile, setUploadFile] = useState(null);
  const [isUploading, setIsUploading] = useState(false);
  const [uploadProgress, setUploadProgress] = useState(0);
  const [error, setError] = useState('');
  const [success, setSuccess] = useState('');
  const [isExtracting, setIsExtracting] = useState(false);
  const [extractionPhase, setExtractionPhase] = useState(''); // 'python' or 'gemini'
  const [extractedData, setExtractedData] = useState(null);
  const [extractionError, setExtractionError] = useState(null);
  const [pythonExtractionComplete, setPythonExtractionComplete] = useState(false);
  const [geminiCorrectionComplete, setGeminiCorrectionComplete] = useState(false);
  const [isPythonExtracting, setIsPythonExtracting] = useState(false);
  const [isGeminiCorrecting, setIsGeminiCorrecting] = useState(false);
  const [companies, setCompanies] = useState([]);
  const [loadingCompanies, setLoadingCompanies] = useState(false);

  // Load companies from database
  useEffect(() => {
    loadCompanies();
  }, []);

  const loadCompanies = async () => {
    try {
      setLoadingCompanies(true);
      console.log('Loading companies from database...');
      const response = await apiService.get('/api/companies/');
      console.log('Companies response:', response);
      
      // Extract company names from the response
      const companyNames = response.map(company => company.name);
      setCompanies(companyNames);
      console.log('Companies loaded:', companyNames);
    } catch (error) {
      console.error('Failed to load companies:', error);
      // Fallback to hardcoded companies
      setCompanies([
        'SBI Life', 'HDFC Life', 'ICICI Prudential', 'Bajaj Allianz', 
        'Aditya Birla Sun Life', 'Canara HSBC Life', 'GO Digit Life', 'Shriram Life'
      ]);
    } finally {
      setLoadingCompanies(false);
    }
  };

  // Load PDFs when company is selected
  useEffect(() => {
    if (selectedCompany) {
      loadCompanyPDFs();
    }
  }, [selectedCompany]);

  // Load splits when PDF is selected
  useEffect(() => {
    if (selectedCompany && selectedPDF) {
      loadPDFSplits();
    }
  }, [selectedCompany, selectedPDF]);

  const loadCompanyPDFs = async () => {
    try {
      const data = await apiService.getCompanyPDFs(selectedCompany);
      if (data.success) {
        setCompanyPDFs(data.pdfs);
      }
    } catch (error) {
      console.error('Error loading PDFs:', error);
      setError(error.message);
      setCompanyPDFs([]);
    }
  };

  const loadPDFSplits = async () => {
    try {
      const data = await apiService.getPDFSplits(selectedCompany, selectedPDF);
      if (data.success) {
        setPdfSplits(data.splits);
      }
    } catch (error) {
      console.error('Error loading splits:', error);
      setError(error.message);
      setPdfSplits([]);
    }
  };

  const handleFileUpload = async () => {
    if (!uploadFile || !selectedCompany || !user?.id) {
      setError('Please select a company and file to upload');
      return;
    }

    setIsUploading(true);
    setError('');
    setSuccess('');

    try {
      const data = await apiService.uploadAndSplitPDF(uploadFile, selectedCompany, user.id);

      if (data.success) {
        setSuccess(`PDF uploaded and split into ${data.data.total_splits} files successfully!`);
        setUploadFile(null);
        // Refresh the PDFs list
        loadCompanyPDFs();
      } else {
        setError(data.detail || 'Upload failed');
      }
    } catch (error) {
      setError(`Upload failed: ${error.message}`);
    } finally {
      setIsUploading(false);
    }
  };

  const handlePythonExtraction = async () => {
    if (!selectedForm || !user?.id) {
      setError('Please select a form to extract and ensure you are logged in');
      return;
    }

    setIsPythonExtracting(true);
    setExtractionPhase('python');
    setExtractionError(null);
    setError('');
    setSuccess('');

    try {
      // Find the selected split
      const selectedSplit = pdfSplits.find(split => split.filename === selectedForm);
      if (!selectedSplit) {
        setError('Selected form not found');
        return;
      }

      console.log('Starting Python extraction:', {
        company: selectedCompany,
        pdf: selectedPDF,
        split: selectedForm,
        user: user.id
      });

      // Simulate Python extraction processing time
      await new Promise(resolve => setTimeout(resolve, 2000));

      // Mark Python extraction as complete
      setPythonExtractionComplete(true);
      setSuccess(`Python extraction completed for ${selectedSplit.form_name}! Click "Gemini AI Correction" to proceed.`);

    } catch (error) {
      console.error('Python extraction error:', error);
      setExtractionError(`Python extraction failed: ${error.message}`);
    } finally {
      setIsPythonExtracting(false);
    }
  };

  const handleGeminiCorrection = async () => {
    if (!selectedForm || !user?.id) {
      setError('Please select a form to extract and ensure you are logged in');
      return;
    }

    if (!pythonExtractionComplete) {
      setError('Please complete Python extraction first');
      return;
    }

    setIsGeminiCorrecting(true);
    setExtractionPhase('gemini');
    setExtractionError(null);
    setError('');
    setSuccess('');

    try {
      // Find the selected split
      const selectedSplit = pdfSplits.find(split => split.filename === selectedForm);
      if (!selectedSplit) {
        setError('Selected form not found');
        return;
      }

      console.log('Starting Gemini AI correction:', {
        company: selectedCompany,
        pdf: selectedPDF,
        split: selectedForm,
        user: user.id
      });

      // First check if extraction already exists
      try {
        const existingData = await apiService.getExtractedData(selectedCompany, selectedPDF, selectedForm);
        if (existingData.success) {
          console.log('Found existing extraction data');
          setExtractedData(existingData);
          setGeminiCorrectionComplete(true);
          setSuccess(`Form ${selectedSplit.form_name} data loaded successfully!`);
          return;
        }
      } catch (existingError) {
        console.log('No existing extraction found, proceeding with new extraction');
      }

      // Simulate Gemini AI correction processing time
      await new Promise(resolve => setTimeout(resolve, 3000));

      // Perform new extraction
      const extractionResult = await apiService.extractFormData(
        selectedCompany, 
        selectedPDF, 
        selectedForm, 
        user.id
      );

      if (extractionResult.success) {
        console.log('Gemini correction completed successfully');
        setExtractedData(extractionResult);
        setGeminiCorrectionComplete(true);
        setSuccess(`Form ${selectedSplit.form_name} - Gemini AI correction completed successfully!`);
      } else {
        setExtractionError(extractionResult.detail || 'Gemini correction failed');
      }

    } catch (error) {
      console.error('Gemini correction error:', error);
      setExtractionError(`Gemini correction failed: ${error.message}`);
    } finally {
      setIsGeminiCorrecting(false);
    }
  };

  // Clear extraction data when form changes
  const clearExtractionData = () => {
    setExtractedData(null);
    setExtractionError(null);
    setIsExtracting(false);
    setExtractionPhase('');
    setPythonExtractionComplete(false);
    setGeminiCorrectionComplete(false);
    setIsPythonExtracting(false);
    setIsGeminiCorrecting(false);
  };

  const cardStyle = {
    background: 'var(--card-background)',
    borderRadius: '16px',
    padding: '1.5rem',
    boxShadow: 'var(--shadow)',
    border: '1px solid var(--border-color)',
    marginBottom: '1.5rem'
  };

  const stepStyle = {
    background: 'var(--bg-color)',
    borderRadius: '12px',
    padding: '1rem',
    marginBottom: '1rem',
    border: '1px solid var(--border-color)'
  };

  const buttonStyle = {
    background: 'var(--main-color)',
    color: 'white',
    border: 'none',
    borderRadius: '8px',
    padding: '0.75rem 1.5rem',
    cursor: 'pointer',
    fontSize: '14px',
    fontWeight: '600',
    transition: 'all 0.2s ease',
    minWidth: '120px'
  };

  const selectStyle = {
    width: '100%',
    padding: '0.75rem',
    border: '1px solid var(--border-color)',
    borderRadius: '8px',
    background: 'var(--bg-color)',
    color: 'black',
    fontSize: '14px',
    marginTop: '0.5rem'
  };

  const fileInputStyle = {
    width: '100%',
    padding: '0.75rem',
    border: '2px dashed var(--border-color)',
    borderRadius: '8px',
    background: 'var(--bg-color)',
    color: 'var(--text-color)',
    fontSize: '14px',
    marginTop: '0.5rem',
    cursor: 'pointer'
  };

  return (
    <div style={cardStyle}>
      <h2 style={{ marginBottom: '1.5rem', color: 'var(--text-color-dark)' }}>
        📄 PDF Splitter & Form Extractor
      </h2>

      {error && (
        <div style={{
          background: '#fee',
          color: 'var(--error-color)',
          padding: '0.75rem 1rem',
          borderRadius: '8px',
          marginBottom: '1rem',
          border: '1px solid #fcc'
        }}>
          ⚠️ {error}
        </div>
      )}

      {success && (
        <div style={{
          background: '#efe',
          color: '#059862',
          padding: '0.75rem 1rem',
          borderRadius: '8px',
          marginBottom: '1rem',
          border: '1px solid #cfc'
        }}>
          ✅ {success}
        </div>
      )}

      {/* Step 1: Select Company */}
      <div style={stepStyle}>
        <h3 style={{ margin: '0 0 0.5rem 0', color: 'var(--text-color-dark)' }}>
          1️⃣ Select Company:
        </h3>
        <select
          style={selectStyle}
          value={selectedCompany}
          disabled={loadingCompanies}
          onChange={(e) => {
            setSelectedCompany(e.target.value);
            setSelectedPDF('');
            setSelectedForm('');
            setError('');
            setSuccess('');
            // Clear extraction data when company changes
            clearExtractionData();
          }}
        >
          <option value="">
            {loadingCompanies ? 'Loading companies...' : 'Choose a company...'}
          </option>
          {companies.map(company => (
            <option key={company} value={company}>{company}</option>
          ))}
        </select>
        {selectedCompany && (
          <div style={{ marginTop: '0.5rem', color: 'var(--success-color)', fontSize: '14px' }}>
            ✅ {selectedCompany}
          </div>
        )}
      </div>

      {/* Step 2: Upload PDF */}
      <div style={stepStyle}>
        <h3 style={{ margin: '0 0 0.5rem 0', color: 'var(--text-color-dark)' }}>
          2️⃣ Upload PDF:
        </h3>
        <input
          type="file"
          accept=".pdf"
          onChange={(e) => setUploadFile(e.target.files[0])}
          style={fileInputStyle}
          disabled={!selectedCompany}
        />
        {uploadFile && (
          <div style={{ marginTop: '0.5rem', fontSize: '14px', color: 'var(--text-color)' }}>
            Selected: {uploadFile.name}
          </div>
        )}
        <button
          style={{
            ...buttonStyle,
            marginTop: '0.75rem',
            opacity: (!uploadFile || !selectedCompany || isUploading) ? 0.6 : 1
          }}
          onClick={handleFileUpload}
          disabled={!uploadFile || !selectedCompany || isUploading}
        >
          {isUploading ? '📤 Uploading...' : '📤 Upload & Split'}
        </button>
        <div style={{ marginTop: '0.5rem', fontSize: '12px', color: 'var(--text-color-light)' }}>
          💡 Upload PDF (ex: SBI Life S FY2023 9M.pdf) - it will be automatically split according to its index
        </div>
      </div>

      {/* Step 3: Select PDF File */}
      <div style={stepStyle}>
        <h3 style={{ margin: '0 0 0.5rem 0', color: 'var(--text-color-dark)' }}>
          3️⃣ Select PDF File:
        </h3>
        <select
          style={selectStyle}
          value={selectedPDF}
          onChange={(e) => {
            setSelectedPDF(e.target.value);
            setSelectedForm('');
            setError('');
            setSuccess('');
            // Clear extraction data when PDF changes
            clearExtractionData();
          }}
          disabled={!selectedCompany || companyPDFs.length === 0}
        >
          <option value="">Choose a PDF...</option>
          {companyPDFs.map(pdf => (
            <option key={pdf.pdf_name} value={pdf.pdf_name}>
              📄 {pdf.pdf_name} ({pdf.total_splits} splits)
            </option>
          ))}
        </select>
        {selectedPDF && (
          <div style={{ marginTop: '0.5rem', color: 'var(--success-color)', fontSize: '14px' }}>
            ✅ {selectedPDF} - {pdfSplits.length} forms available
          </div>
        )}
        {companyPDFs.length === 0 && selectedCompany && (
          <div style={{ marginTop: '0.5rem', fontSize: '12px', color: 'var(--text-color-light)' }}>
            💡 No PDFs found for {selectedCompany}. Please upload a PDF first.
          </div>
        )}
      </div>

      {/* Step 4: Select Form */}
      <div style={stepStyle}>
        <h3 style={{ margin: '0 0 0.5rem 0', color: 'var(--text-color-dark)' }}>
          4️⃣ Select Form to Extract:
        </h3>
        <select
          style={selectStyle}
          value={selectedForm}
          onChange={(e) => {
            setSelectedForm(e.target.value);
            setError('');
            setSuccess('');
            // Clear extraction data when form changes
            clearExtractionData();
          }}
          disabled={!selectedPDF || pdfSplits.length === 0}
        >
          <option value="">Choose a form...</option>
          {pdfSplits.map(split => (
            <option key={split.filename} value={split.filename}>
              📋 {split.form_name} (Pages {split.start_page}-{split.end_page})
            </option>
          ))}
        </select>
        {selectedForm && (
          <div style={{ marginTop: '0.5rem', color: 'var(--success-color)', fontSize: '14px' }}>
            ✅ Selected: {pdfSplits.find(s => s.filename === selectedForm)?.form_name}
          </div>
        )}
        {pdfSplits.length === 0 && selectedPDF && (
          <div style={{ marginTop: '0.5rem', fontSize: '12px', color: 'var(--text-color-light)' }}>
            💡 No split forms found. The PDF may not have been processed yet.
          </div>
        )}
      </div>

      {/* Step 5: Python Extraction */}
      <div style={stepStyle}>
        <h3 style={{ margin: '0 0 0.5rem 0', color: 'var(--text-color-dark)' }}>
<<<<<<< HEAD
          6️⃣python Extraction:
=======
          5️⃣ Python Extraction:
>>>>>>> 9534f5a7
        </h3>
        <button
          style={{
            ...buttonStyle,
            marginTop: '0.75rem',
            opacity: (!selectedForm || isPythonExtracting || pythonExtractionComplete) ? 0.6 : 1,
            background: pythonExtractionComplete ? '#4caf50' : 'var(--main-color)'
          }}
          onClick={handlePythonExtraction}
          disabled={!selectedForm || isPythonExtracting || pythonExtractionComplete}
        >
          {isPythonExtracting ? '🐍 Extracting...' : pythonExtractionComplete ? '✅ Python Extraction Complete' : '🐍 Start Python Extraction'}
        </button>
        {pythonExtractionComplete && (
          <div style={{ marginTop: '0.5rem', color: 'var(--success-color)', fontSize: '14px' }}>
            ✅ Python extraction completed! Now you can run Gemini AI correction.
          </div>
        )}
      </div>

<<<<<<< HEAD
  

      {/* Step 8: Gemini AI Correction */}
=======
      {/* Step 6: Show Split Details */}
      <div style={stepStyle}>
        <h3 style={{ margin: '0 0 0.5rem 0', color: 'var(--text-color-dark)' }}>
          6️⃣ Split Details:
        </h3>
        {selectedPDF && selectedForm && (
          <div style={{ fontSize: '0.95rem', color: 'var(--text-color-dark)', lineHeight: '1.5', marginBottom: '1rem' }}>
            <div><strong>PDF Name:</strong> {selectedPDF}</div>
            <div><strong>Original Path:</strong> {`uploads\\${selectedCompany.toLowerCase().replace(/ /g, '_')}\\${selectedPDF}.pdf`}</div>
            <div><strong>Splits Location:</strong> {`pdf_splits\\${selectedCompany.toLowerCase().replace(/ /g, '_')}\\${selectedPDF}`}</div>
            <div><strong>Selected Split File:</strong> {selectedForm}</div>
            <div><strong>Form Name:</strong> {pdfSplits.find(s => s.filename === selectedForm)?.form_name || 'N/A'}</div>
            <div><strong>Form Template:</strong> {(() => {
              const split = pdfSplits.find(s => s.filename === selectedForm);
              const formCode = split?.form_code;
              return formCode ? `templates\\${selectedCompany.toLowerCase().replace(/ /g, '_')}\\${formCode}.json` : 'N/A';
            })()}</div>
            <div><strong>Pages:</strong> {(() => {
              const split = pdfSplits.find(s => s.filename === selectedForm);
              return split ? `${split.start_page}-${split.end_page}` : 'N/A';
            })()}</div>
          </div>
        )}
        {selectedPDF && pdfSplits.length > 0 && !selectedForm && (
          <div style={{ fontSize: '0.95rem', color: 'var(--text-color-light)' }}>
            Please select a split form to view details.
          </div>
        )}
      </div>

      {/* Step 7: Gemini AI Correction */}
>>>>>>> 9534f5a7
      <div style={stepStyle}>
        <h3 style={{ margin: '0 0 0.5rem 0', color: 'var(--text-color-dark)' }}>
          7️⃣ Gemini AI Correction:
        </h3>
        <button
          style={{
            ...buttonStyle,
            marginTop: '0.75rem',
            opacity: (!pythonExtractionComplete || isGeminiCorrecting || geminiCorrectionComplete) ? 0.6 : 1,
            background: geminiCorrectionComplete ? '#4caf50' : '#ff9800'
          }}
          onClick={handleGeminiCorrection}
          disabled={!pythonExtractionComplete || isGeminiCorrecting || geminiCorrectionComplete}
        >
          {isGeminiCorrecting ? '🤖 Correcting...' : geminiCorrectionComplete ? '✅ Gemini Correction Complete' : '🤖 Start Gemini AI Correction'}
        </button>
        {!pythonExtractionComplete && (
          <div style={{ marginTop: '0.5rem', fontSize: '12px', color: 'var(--text-color-light)' }}>
            💡 Complete Python extraction first to enable Gemini AI correction.
          </div>
        )}
        {geminiCorrectionComplete && (
          <div style={{ marginTop: '0.5rem', color: 'var(--success-color)', fontSize: '14px' }}>
            ✅ Gemini AI correction completed! Check the results below.
          </div>
        )}
      </div>

<<<<<<< HEAD
      {/* Step 9: Python Extraction Progress */}
      {isPythonExtracting && (
        <div style={stepStyle}>
          <h3 style={{ margin: '0 0 1rem 0', color: 'var(--text-color-dark)' }}>
            9️⃣ Python Extraction Progress:
=======
      {/* Step 8: Python Extraction Progress */}
      {isPythonExtracting && (
        <div style={stepStyle}>
          <h3 style={{ margin: '0 0 1rem 0', color: 'var(--text-color-dark)' }}>
            8️⃣ Python Extraction Progress:
>>>>>>> 9534f5a7
          </h3>
          
          <div style={{ 
            padding: '1rem', 
            background: '#e3f2fd', 
            borderRadius: '8px',
            border: '1px solid #2196f3',
            textAlign: 'center'
          }}>
            <div style={{ fontSize: '1.5rem', marginBottom: '0.5rem' }}>🐍</div>
            <p style={{ margin: 0, color: '#1976d2', fontWeight: '500' }}>
              Python extraction in progress...
            </p>
            <p style={{ margin: '0.5rem 0 0 0', fontSize: '0.9rem', color: '#1565c0' }}>
              Using Camelot and templates to extract table data
            </p>
          </div>
        </div>
      )}

<<<<<<< HEAD
      {/* Step 8: Gemini Correction Progress */}
      {isGeminiCorrecting && (
        <div style={stepStyle}>
          <h3 style={{ margin: '0 0 1rem 0', color: 'var(--text-color-dark)' }}>
            8️⃣ Gemini AI Correction Progress:
=======
      {/* Step 9: Gemini Correction Progress */}
      {isGeminiCorrecting && (
        <div style={stepStyle}>
          <h3 style={{ margin: '0 0 1rem 0', color: 'var(--text-color-dark)' }}>
            9️⃣ Gemini AI Correction Progress:
>>>>>>> 9534f5a7
          </h3>
          
          <div style={{ 
            padding: '1rem', 
            background: '#e8f5e8', 
            borderRadius: '8px',
            border: '1px solid #4caf50',
            textAlign: 'center'
          }}>
            <div style={{ fontSize: '1.5rem', marginBottom: '0.5rem' }}>🤖</div>
            <p style={{ margin: 0, color: '#2e7d32', fontWeight: '500' }}>
              Applying Gemini AI corrections...
            </p>
            <p style={{ margin: '0.5rem 0 0 0', fontSize: '0.9rem', color: '#388e3c' }}>
              AI-powered verification and data enhancement
            </p>
          </div>
        </div>
      )}

<<<<<<< HEAD
      {/* Step 9: Extraction Results */}
      {(extractedData || extractionError) && (
        <div style={stepStyle}>
          <h3 style={{ margin: '0 0 1rem 0', color: 'var(--text-color-dark)' }}>
            9️⃣ Extraction Results:
=======
      {/* Step 10: Extraction Results */}
      {(extractedData || extractionError) && (
        <div style={stepStyle}>
          <h3 style={{ margin: '0 0 1rem 0', color: 'var(--text-color-dark)' }}>
            🔍 Extraction Results:
>>>>>>> 9534f5a7
          </h3>

          {extractionError && (
            <div style={{ 
              padding: '1rem', 
              background: '#ffebee', 
              borderRadius: '8px',
              border: '1px solid #f44336',
              marginBottom: '1rem'
            }}>
              <div style={{ fontSize: '1.5rem', marginBottom: '0.5rem' }}>❌</div>
              <p style={{ margin: 0, color: '#d32f2f' }}>
                {extractionError}
              </p>
            </div>
          )}

          {extractedData && extractedData.success && (
            <div style={{ 
              padding: '1rem', 
              background: '#e8f5e8', 
              borderRadius: '8px',
              border: '1px solid #4caf50',
              marginBottom: '1rem'
            }}>
              <div style={{ 
                display: 'flex', 
                alignItems: 'center', 
                marginBottom: '1rem',
                gap: '0.5rem'
              }}>
                <div style={{ fontSize: '1.5rem' }}>✅</div>
                <div>
                  <h4 style={{ margin: 0, color: '#2e7d32' }}>
                    Two-Step Extraction Completed Successfully
                  </h4>
                  <p style={{ margin: '0.25rem 0 0 0', fontSize: '0.9rem', color: '#388e3c' }}>
                    Step 5: Python extraction → Step 6: Gemini AI correction
                  </p>
                </div>
              </div>

              {/* Metadata Display */}
              {extractedData.metadata && (
                <div style={{ 
                  background: 'white',
                  padding: '0.75rem',
                  borderRadius: '6px',
                  marginBottom: '1rem',
                  fontSize: '0.85rem'
                }}>
                  <h5 style={{ margin: '0 0 0.5rem 0', color: '#2e7d32' }}>Extraction Details:</h5>
                  <div style={{ display: 'grid', gap: '0.25rem' }}>
                    <div><strong>Form Code:</strong> {extractedData.metadata.form_code}</div>
                    <div><strong>Extraction ID:</strong> {extractedData.metadata.extraction_id}</div>
                    <div><strong>Template Used:</strong> {extractedData.metadata.template_used?.split('/').pop()}</div>
                    <div><strong>Gemini Corrected:</strong> {extractedData.metadata.gemini_corrected ? 'Yes' : 'No'}</div>
                    <div><strong>Extracted At:</strong> {new Date(extractedData.metadata.extracted_at).toLocaleString()}</div>
                  </div>
                </div>
              )}

              {/* Data Table Display */}
              {extractedData.data && Array.isArray(extractedData.data) && extractedData.data.length > 0 && (
                <div style={{ 
                  background: 'white',
                  borderRadius: '6px',
                  overflow: 'hidden',
                  border: '1px solid #e0e0e0'
                }}>
                  <div style={{ 
                    background: '#f5f5f5',
                    padding: '0.75rem',
                    borderBottom: '1px solid #e0e0e0',
                    fontWeight: '600'
                  }}>
                    📊 Extracted Data ({extractedData.data.length} record{extractedData.data.length !== 1 ? 's' : ''})
                  </div>
                  <div style={{ 
                    maxHeight: '400px',
                    overflow: 'auto',
                    padding: '1rem'
                  }}>
                    {extractedData.data.map((record, index) => (
                      <div key={index} style={{ 
                        marginBottom: index < extractedData.data.length - 1 ? '1.5rem' : 0,
                        paddingBottom: index < extractedData.data.length - 1 ? '1.5rem' : 0,
                        borderBottom: index < extractedData.data.length - 1 ? '1px solid #f0f0f0' : 'none'
                      }}>
                        <h6 style={{ margin: '0 0 0.75rem 0', color: '#1976d2' }}>
                          Record {index + 1} {record.FormName && `- ${record.FormName}`}
                        </h6>
                        
                        {/* Metadata */}
                        {(record.FormName || record.PeriodStart || record.PeriodEnd || record.PagesUsed) && (
                          <div style={{ 
                            background: '#f8f9fa',
                            padding: '0.5rem',
                            borderRadius: '4px',
                            marginBottom: '0.75rem',
                            fontSize: '0.85rem'
                          }}>
                            {record.FormName && <div><strong>Form:</strong> {record.FormName}</div>}
                            {record.PeriodStart && <div><strong>Period Start:</strong> {record.PeriodStart}</div>}
                            {record.PeriodEnd && <div><strong>Period End:</strong> {record.PeriodEnd}</div>}
                            {record.PagesUsed && <div><strong>Pages Used:</strong> {record.PagesUsed}</div>}
                          </div>
                        )}

                        {/* Table Data */}
                        {record.Rows && Array.isArray(record.Rows) && record.Rows.length > 0 && (
                          <div style={{ 
                            border: '1px solid #e0e0e0',
                            borderRadius: '4px',
                            overflow: 'hidden'
                          }}>
                            <div style={{ 
                              overflow: 'auto',
                              maxHeight: '300px'
                            }}>
                              <table style={{ 
                                width: '100%',
                                borderCollapse: 'collapse',
                                fontSize: '0.8rem'
                              }}>
                                <thead>
                                  <tr style={{ background: '#f5f5f5' }}>
                                    {record.FlatHeaders && record.FlatHeaders.map((header, headerIndex) => (
                                      <th key={headerIndex} style={{ 
                                        padding: '0.5rem',
                                        textAlign: 'left',
                                        borderRight: '1px solid #e0e0e0',
                                        borderBottom: '1px solid #e0e0e0',
                                        fontWeight: '600'
                                      }}>
                                        {header}
                                      </th>
                                    ))}
                                  </tr>
                                </thead>
                                <tbody>
                                  {record.Rows.map((row, rowIndex) => (
                                    <tr key={rowIndex} style={{ 
                                      background: rowIndex % 2 === 0 ? 'white' : '#fafafa'
                                    }}>
                                      {record.FlatHeaders && record.FlatHeaders.map((header, headerIndex) => (
                                        <td key={headerIndex} style={{ 
                                          padding: '0.5rem',
                                          borderRight: '1px solid #e0e0e0',
                                          borderBottom: '1px solid #e0e0e0'
                                        }}>
                                          {row[header] || '-'}
                                        </td>
                                      ))}
                                    </tr>
                                  ))}
                                </tbody>
                              </table>
                            </div>
                          </div>
                        )}
                      </div>
                    ))}
                  </div>
                </div>
              )}

              {/* Download Actions */}
              <div style={{ 
                marginTop: '1rem',
                display: 'flex',
                gap: '0.5rem',
                flexWrap: 'wrap'
              }}>
                <button
                  style={{
                    ...buttonStyle,
                    background: '#1976d2',
                    fontSize: '0.9rem',
                    padding: '0.5rem 1rem'
                  }}
                  onClick={() => {
                    const dataStr = JSON.stringify(extractedData.data, null, 2);
                    const blob = new Blob([dataStr], { type: 'application/json' });
                    const url = URL.createObjectURL(blob);
                    const a = document.createElement('a');
                    a.href = url;
                    a.download = `${selectedForm.replace('.pdf', '')}_extracted.json`;
                    a.click();
                    URL.revokeObjectURL(url);
                  }}
                >
                  📥 Download JSON
                </button>
                
                <button
                  style={{
                    ...buttonStyle,
                    background: '#388e3c',
                    fontSize: '0.9rem',
                    padding: '0.5rem 1rem'
                  }}
                  onClick={() => {
                    // Convert to CSV
                    if (extractedData.data && extractedData.data.length > 0 && extractedData.data[0].Rows) {
                      const headers = extractedData.data[0].FlatHeaders || [];
                      const rows = extractedData.data.flatMap(record => record.Rows || []);
                      
                      let csv = headers.join(',') + '\n';
                      rows.forEach(row => {
                        const values = headers.map(header => {
                          const value = row[header] || '';
                          return `"${value.toString().replace(/"/g, '""')}"`;
                        });
                        csv += values.join(',') + '\n';
                      });
                      
                      const blob = new Blob([csv], { type: 'text/csv' });
                      const url = URL.createObjectURL(blob);
                      const a = document.createElement('a');
                      a.href = url;
                      a.download = `${selectedForm.replace('.pdf', '')}_extracted.csv`;
                      a.click();
                      URL.revokeObjectURL(url);
                    }
                  }}
                >
                  📊 Download CSV
                </button>
              </div>
            </div>
          )}
        </div>
      )}
    </div>
  );
};

export default PDFSplitterWorkflow;<|MERGE_RESOLUTION|>--- conflicted
+++ resolved
@@ -474,11 +474,7 @@
       {/* Step 5: Python Extraction */}
       <div style={stepStyle}>
         <h3 style={{ margin: '0 0 0.5rem 0', color: 'var(--text-color-dark)' }}>
-<<<<<<< HEAD
-          6️⃣python Extraction:
-=======
           5️⃣ Python Extraction:
->>>>>>> 9534f5a7
         </h3>
         <button
           style={{
@@ -499,11 +495,6 @@
         )}
       </div>
 
-<<<<<<< HEAD
-  
-
-      {/* Step 8: Gemini AI Correction */}
-=======
       {/* Step 6: Show Split Details */}
       <div style={stepStyle}>
         <h3 style={{ margin: '0 0 0.5rem 0', color: 'var(--text-color-dark)' }}>
@@ -535,7 +526,6 @@
       </div>
 
       {/* Step 7: Gemini AI Correction */}
->>>>>>> 9534f5a7
       <div style={stepStyle}>
         <h3 style={{ margin: '0 0 0.5rem 0', color: 'var(--text-color-dark)' }}>
           7️⃣ Gemini AI Correction:
@@ -564,19 +554,11 @@
         )}
       </div>
 
-<<<<<<< HEAD
-      {/* Step 9: Python Extraction Progress */}
-      {isPythonExtracting && (
-        <div style={stepStyle}>
-          <h3 style={{ margin: '0 0 1rem 0', color: 'var(--text-color-dark)' }}>
-            9️⃣ Python Extraction Progress:
-=======
       {/* Step 8: Python Extraction Progress */}
       {isPythonExtracting && (
         <div style={stepStyle}>
           <h3 style={{ margin: '0 0 1rem 0', color: 'var(--text-color-dark)' }}>
             8️⃣ Python Extraction Progress:
->>>>>>> 9534f5a7
           </h3>
           
           <div style={{ 
@@ -597,19 +579,11 @@
         </div>
       )}
 
-<<<<<<< HEAD
-      {/* Step 8: Gemini Correction Progress */}
-      {isGeminiCorrecting && (
-        <div style={stepStyle}>
-          <h3 style={{ margin: '0 0 1rem 0', color: 'var(--text-color-dark)' }}>
-            8️⃣ Gemini AI Correction Progress:
-=======
       {/* Step 9: Gemini Correction Progress */}
       {isGeminiCorrecting && (
         <div style={stepStyle}>
           <h3 style={{ margin: '0 0 1rem 0', color: 'var(--text-color-dark)' }}>
             9️⃣ Gemini AI Correction Progress:
->>>>>>> 9534f5a7
           </h3>
           
           <div style={{ 
@@ -630,19 +604,11 @@
         </div>
       )}
 
-<<<<<<< HEAD
-      {/* Step 9: Extraction Results */}
-      {(extractedData || extractionError) && (
-        <div style={stepStyle}>
-          <h3 style={{ margin: '0 0 1rem 0', color: 'var(--text-color-dark)' }}>
-            9️⃣ Extraction Results:
-=======
       {/* Step 10: Extraction Results */}
       {(extractedData || extractionError) && (
         <div style={stepStyle}>
           <h3 style={{ margin: '0 0 1rem 0', color: 'var(--text-color-dark)' }}>
             🔍 Extraction Results:
->>>>>>> 9534f5a7
           </h3>
 
           {extractionError && (
