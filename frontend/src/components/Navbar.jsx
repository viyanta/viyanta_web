--- conflicted
+++ resolved
@@ -13,9 +13,7 @@
     const unsubscribe = subscribeToAuthChanges((authUser) => {
       setUser(authUser);
       setIsLoading(false);
-      if (authUser) {
-        setImageError(false);
-      }
+      if (authUser) setImageError(false);
     });
     return unsubscribe;
   }, []);
@@ -27,9 +25,7 @@
       }
     }
     document.addEventListener('mousedown', handleClickOutside);
-    return () => {
-      document.removeEventListener('mousedown', handleClickOutside);
-    };
+    return () => document.removeEventListener('mousedown', handleClickOutside);
   }, []);
 
   const handleLogout = async () => {
@@ -39,41 +35,9 @@
       setShowDropdown(false);
     } catch (error) {
       console.error('Logout failed:', error);
-      // Could add toast notification here
     } finally {
       setIsLoading(false);
     }
-  };
-
-  const handleImageError = () => {
-    setImageError(true);
-  };
-
-  const getOptimizedImageUrl = (photoURL) => {
-    if (!photoURL || typeof photoURL !== 'string') return null;
-    
-    // If it's a Google profile image, try to get a higher quality version
-    if (photoURL.includes('googleusercontent.com')) {
-      // For better compatibility, use a more reliable size parameter
-      if (photoURL.includes('=s')) {
-        return photoURL.replace(/=s\d+(-c)?/, '=s200-c');
-      } else {
-        return photoURL + '=s200-c';
-      }
-    }
-    // Always return the original URL if it's not a Google image
-    return photoURL;
-  };
-
-  // Alternative image loading approach for Google images
-  const getGoogleImageProxy = (photoURL) => {
-    if (!photoURL) return null;
-    // Use Google's own image proxy service for better compatibility
-    if (photoURL.includes('googleusercontent.com')) {
-      // Try using the original size without forcing larger sizes
-      return photoURL.replace(/=s\d+(-c)?/, '');
-    }
-    return photoURL;
   };
 
   const getUserInitials = (displayName) => {
@@ -84,22 +48,12 @@
   if (isLoading) {
     return (
       <nav className="navbar navbar--loading">
-        <div className="navbar__logo">
-          <div className="navbar__logo-icon">📊</div>
-          <h1 className="navbar__brand">AssureLife v0.1</h1>
+        <div className="navbar__left">
+          <div className="navbar__logo">
+            <div className="navbar__logo-icon">📊</div>
+            <h1 className="navbar__brand">AssureLife v0.1</h1>
+          </div>
         </div>
-<<<<<<< HEAD
-        <h1 style={{ 
-          margin: 0, 
-          fontSize: '1.5rem',
-          fontWeight: '700',
-          color: 'var(--text-color)'
-        }}>
-          AssureLife v0.1
-        </h1>
-      </Link>
-      <div style={{ display: 'flex', alignItems: 'center', gap: '1rem' }}>
-=======
         <div className="navbar__loading">Loading...</div>
       </nav>
     );
@@ -107,51 +61,47 @@
 
   return (
     <nav className="navbar">
-      {/* Left side - Logo and Brand */}
-      <div className="navbar__logo">
-        <div className="navbar__logo-icon">📊</div>
-        <h1 className="navbar__brand">AssureLife v0.1</h1>
+      {/* Left group: menu + brand */}
+      <div className="navbar__left">
+        {/* {onMenuClick && (
+          <button
+            className="navbar__menu-button"
+            type="button"
+            aria-label="Toggle sidebar"
+            onClick={onMenuClick}
+          >
+            ☰
+          </button>
+        )} */}
+        <div className="navbar__logo">
+          <div className="navbar__logo-icon">📊</div>
+          <h1 className="navbar__brand">AssureLife v0.1</h1>
+        </div>
       </div>
-      
+
       {/* Right side - User info and Profile */}
       <div className="navbar__user-section">
->>>>>>> 7e283da6
         {user && (
           <div className="navbar__welcome hide-on-mobile">
             Welcome, {user.displayName || 'User'}
           </div>
         )}
-        
+
         <div className="navbar__profile" ref={dropdownRef}>
           <button
             className="navbar__profile-button"
             onClick={() => setShowDropdown(!showDropdown)}
             disabled={isLoading}
+            aria-haspopup="true"
+            aria-expanded={showDropdown}
           >
             <div className="navbar__profile-avatar">
               {user?.photoURL && !imageError ? (
-                <img 
+                <img
                   src={user.photoURL}
-                  alt="Profile" 
-<<<<<<< HEAD
-                  style={{ 
-                    width: '100%', 
-                    height: '100%', 
-                    objectFit: 'cover',
-                    display: 'block'
-                  }}
-                  onError={() => {
-                    console.log('Navbar image failed to load, showing initials');
-                    setImageError(true);
-                  }}
-                  onLoad={() => {
-                    console.log('Navbar image loaded successfully');
-                    setImageError(false);
-                  }}
-=======
+                  alt="Profile"
                   className="navbar__profile-image"
-                  onError={handleImageError}
->>>>>>> 7e283da6
+                  onError={() => setImageError(true)}
                 />
               ) : (
                 <div className="navbar__profile-initials">
@@ -164,25 +114,27 @@
             </span>
             <span className="navbar__profile-arrow">▼</span>
           </button>
-          
-          {showDropdown && (
-            <div className="navbar__dropdown">
-              <Link 
-                to="/profile"
-                className="navbar__dropdown-item"
-                onClick={() => setShowDropdown(false)}
-              >
-                👤 Profile
-              </Link>
-              <button
-                className="navbar__dropdown-item navbar__dropdown-item--logout"
-                onClick={handleLogout}
-                disabled={isLoading}
-              >
-                🚪 Sign Out
-              </button>
-            </div>
-          )}
+
+            {showDropdown && (
+              <div className="navbar__dropdown" role="menu">
+                <Link
+                  to="/profile"
+                  className="navbar__dropdown-item"
+                  onClick={() => setShowDropdown(false)}
+                  role="menuitem"
+                >
+                  👤 Profile
+                </Link>
+                <button
+                  className="navbar__dropdown-item navbar__dropdown-item--logout"
+                  onClick={handleLogout}
+                  disabled={isLoading}
+                  role="menuitem"
+                >
+                  🚪 Sign Out
+                </button>
+              </div>
+            )}
         </div>
       </div>
     </nav>
