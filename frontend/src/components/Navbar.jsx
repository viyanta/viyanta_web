import React, { useEffect, useState, useRef } from 'react'
import { Link } from 'react-router-dom'
import { subscribeToAuthChanges, logout } from '../firebase/auth.js'

<<<<<<< HEAD
function Navbar() {
  const [user, setUser] = useState(null);
  const [showDropdown, setShowDropdown] = useState(false);
  const [imageError, setImageError] = useState(false);
  const dropdownRef = useRef(null);

  useEffect(() => {
    const unsubscribe = subscribeToAuthChanges((authUser) => {
      setUser(authUser);
      if (authUser) {
        console.log('Navbar - User logged in:', authUser.displayName);
        console.log('Navbar - Photo URL:', authUser.photoURL);
        setImageError(false); // Reset image error when user changes
      }
    });
    return unsubscribe;
  }, []);

  useEffect(() => {
    function handleClickOutside(event) {
      if (dropdownRef.current && !dropdownRef.current.contains(event.target)) {
        setShowDropdown(false);
      }
    }

    document.addEventListener('mousedown', handleClickOutside);
    return () => {
      document.removeEventListener('mousedown', handleClickOutside);
    };
  }, []);

  const handleLogout = async () => {
    try {
      await logout();
      setShowDropdown(false);
    } catch (error) {
      console.error('Logout failed:', error);
    }
  };

  const handleImageError = () => {
    console.log('Navbar - Image failed to load');
    setImageError(true);
  };

  // Function to get a higher quality Google profile image
  const getOptimizedImageUrl = (photoURL) => {
    if (!photoURL) return null;
    
    // If it's a Google profile image, try to get a higher quality version
    if (photoURL.includes('googleusercontent.com')) {
      // Remove size parameters and add a smaller size for navbar
      return photoURL.replace(/=s\d+-c/, '=s64-c');
    }
    return photoURL;
  };

=======
function Navbar({ onMenuClick }) {
>>>>>>> c1982663
  return (
    <nav style={{ 
      position: 'fixed',
      top: 0,
      left: 0,
      right: 0,
      zIndex: 1000,
      display: 'flex', 
      justifyContent: 'space-between', 
      alignItems: 'center',
      padding: '1rem 1rem', 
      backgroundColor: 'var(--main-color)', 
      color: 'var(--text-color)', 
      boxShadow: 'var(--shadow-medium)',
      borderBottom: '1px solid rgba(255,255,255,0.1)'
    }}>
        {/* Mobile hamburger */}
        <button
          className="show-on-mobile"
          aria-label="Open menu"
          onClick={onMenuClick}
          style={{
            background: 'rgba(255,255,255,0.12)',
            border: '1px solid rgba(255,255,255,0.25)',
            color: 'white',
            borderRadius: '8px',
            padding: '0.5rem',
            display: 'inline-flex',
            alignItems: 'center',
            justifyContent: 'center',
            marginRight: '0.5rem'
          }}
        >
          ☰
        </button>
        <Link 
          to="/" 
          style={{ 
            textDecoration: 'none', 
            color: 'var(--text-color)',
            display: 'flex',
            alignItems: 'center',
            gap: '0.5rem'
          }}
        >
          <div style={{
            width: '40px',
            height: '40px',
            backgroundColor: 'var(--sub-color)',
            borderRadius: '8px',
            display: 'flex',
            alignItems: 'center',
            justifyContent: 'center',
            fontSize: '1.5rem'
          }}>
            📊
          </div>
          <h1 style={{ 
            margin: 0, 
            fontSize: '1.5rem',
            fontWeight: '700',
            color: 'var(--text-color)'
          }}>
            AssureLife
          </h1>
        </Link>
        
<<<<<<< HEAD
        <div style={{ display: 'flex', alignItems: 'center', gap: '1rem' }}>
          {user && (
            <div style={{
=======
        <div style={{ display: 'flex', alignItems: 'center', gap: '0.5rem' }}>
          <div className="hide-on-mobile" style={{
            padding: '0.5rem 1rem',
            backgroundColor: 'rgba(255,255,255,0.1)',
            borderRadius: 'var(--border-radius)',
            fontSize: '0.875rem',
            color: 'var(--text-color)'
          }}>
            Welcome, AssureLife User
          </div>
          
          <Link 
            to="/profile" 
            style={{ 
              textDecoration: 'none', 
              color: 'var(--text-color)',
              display: 'flex',
              alignItems: 'center',
              gap: '0.5rem',
>>>>>>> c1982663
              padding: '0.5rem 1rem',
              backgroundColor: 'rgba(255,255,255,0.1)',
              borderRadius: 'var(--border-radius)',
              fontSize: '0.875rem',
              color: 'var(--text-color)'
            }}>
              Welcome, {user.displayName || 'User'}
            </div>
          )}
          
          <div style={{ position: 'relative' }} ref={dropdownRef}>
            <button
              onClick={() => setShowDropdown(!showDropdown)}
              style={{ 
                background: 'none',
                border: '1px solid rgba(255,255,255,0.2)',
                color: 'var(--text-color)',
                display: 'flex',
                alignItems: 'center',
                gap: '0.5rem',
                padding: '0.5rem 1rem',
                borderRadius: 'var(--border-radius)',
                cursor: 'pointer',
                transition: 'var(--transition)'
              }}
              onMouseEnter={(e) => {
                e.target.style.backgroundColor = 'rgba(255,255,255,0.1)';
              }}
              onMouseLeave={(e) => {
                e.target.style.backgroundColor = 'transparent';
              }}
            >
              <div style={{
                width: '32px',
                height: '32px',
                borderRadius: '50%',
                display: 'flex',
                alignItems: 'center',
                justifyContent: 'center',
                fontSize: '1rem',
                overflow: 'hidden',
                border: '1px solid rgba(255,255,255,0.3)'
              }}>
                {user?.photoURL && !imageError ? (
                  <img 
                    src={getOptimizedImageUrl(user.photoURL)} 
                    alt="Profile" 
                    style={{ 
                      width: '100%', 
                      height: '100%', 
                      objectFit: 'cover',
                      display: 'block'
                    }}
                    onError={handleImageError}
                    onLoad={() => console.log('Navbar - Image loaded successfully')}
                    crossOrigin="anonymous"
                  />
                ) : (
                  <div style={{
                    width: '100%',
                    height: '100%',
                    backgroundColor: 'var(--sub-color)',
                    display: 'flex',
                    alignItems: 'center',
                    justifyContent: 'center',
                    color: 'white',
                    fontSize: '0.8rem'
                  }}>
                    {user?.displayName ? user.displayName.split(' ').map(n => n[0]).join('') : '👤'}
                  </div>
                )}
              </div>
              <span style={{ fontSize: '1rem', fontWeight: '500' }}>
                {user?.displayName?.split(' ')[0] || 'User'}
              </span>
              <span style={{ fontSize: '0.8rem' }}>▼</span>
            </button>

            {showDropdown && (
              <div style={{
                position: 'absolute',
                top: '100%',
                right: 0,
                marginTop: '0.5rem',
                backgroundColor: 'white',
                border: '1px solid var(--border-color)',
                borderRadius: 'var(--border-radius)',
                boxShadow: 'var(--shadow-large)',
                minWidth: '200px',
                zIndex: 1001
              }}>
                <Link 
                  to="/profile"
                  onClick={() => setShowDropdown(false)}
                  style={{
                    display: 'block',
                    padding: '0.75rem 1rem',
                    textDecoration: 'none',
                    color: 'var(--text-color-dark)',
                    borderBottom: '1px solid var(--border-color)'
                  }}
                  onMouseEnter={(e) => {
                    e.target.style.backgroundColor = 'var(--background-color)';
                  }}
                  onMouseLeave={(e) => {
                    e.target.style.backgroundColor = 'transparent';
                  }}
                >
                  👤 Profile
                </Link>
                <button
                  onClick={handleLogout}
                  style={{
                    width: '100%',
                    padding: '0.75rem 1rem',
                    border: 'none',
                    background: 'none',
                    textAlign: 'left',
                    color: 'var(--error-color)',
                    cursor: 'pointer'
                  }}
                  onMouseEnter={(e) => {
                    e.target.style.backgroundColor = 'var(--background-color)';
                  }}
                  onMouseLeave={(e) => {
                    e.target.style.backgroundColor = 'transparent';
                  }}
                >
                  🚪 Sign Out
                </button>
              </div>
            )}
          </div>
        </div>
    </nav>
  )
}

export default Navbar<|MERGE_RESOLUTION|>--- conflicted
+++ resolved
@@ -2,8 +2,7 @@
 import { Link } from 'react-router-dom'
 import { subscribeToAuthChanges, logout } from '../firebase/auth.js'
 
-<<<<<<< HEAD
-function Navbar() {
+function Navbar({ onMenuClick }) {
   const [user, setUser] = useState(null);
   const [showDropdown, setShowDropdown] = useState(false);
   const [imageError, setImageError] = useState(false);
@@ -13,8 +12,6 @@
     const unsubscribe = subscribeToAuthChanges((authUser) => {
       setUser(authUser);
       if (authUser) {
-        console.log('Navbar - User logged in:', authUser.displayName);
-        console.log('Navbar - Photo URL:', authUser.photoURL);
         setImageError(false); // Reset image error when user changes
       }
     });
@@ -27,7 +24,6 @@
         setShowDropdown(false);
       }
     }
-
     document.addEventListener('mousedown', handleClickOutside);
     return () => {
       document.removeEventListener('mousedown', handleClickOutside);
@@ -44,25 +40,18 @@
   };
 
   const handleImageError = () => {
-    console.log('Navbar - Image failed to load');
     setImageError(true);
   };
 
   // Function to get a higher quality Google profile image
   const getOptimizedImageUrl = (photoURL) => {
     if (!photoURL) return null;
-    
-    // If it's a Google profile image, try to get a higher quality version
     if (photoURL.includes('googleusercontent.com')) {
-      // Remove size parameters and add a smaller size for navbar
       return photoURL.replace(/=s\d+-c/, '=s64-c');
     }
     return photoURL;
   };
 
-=======
-function Navbar({ onMenuClick }) {
->>>>>>> c1982663
   return (
     <nav style={{ 
       position: 'fixed',
@@ -79,216 +68,190 @@
       boxShadow: 'var(--shadow-medium)',
       borderBottom: '1px solid rgba(255,255,255,0.1)'
     }}>
-        {/* Mobile hamburger */}
-        <button
-          className="show-on-mobile"
-          aria-label="Open menu"
-          onClick={onMenuClick}
-          style={{
-            background: 'rgba(255,255,255,0.12)',
-            border: '1px solid rgba(255,255,255,0.25)',
-            color: 'white',
-            borderRadius: '8px',
-            padding: '0.5rem',
-            display: 'inline-flex',
-            alignItems: 'center',
-            justifyContent: 'center',
-            marginRight: '0.5rem'
-          }}
-        >
-          ☰
-        </button>
-        <Link 
-          to="/" 
-          style={{ 
-            textDecoration: 'none', 
-            color: 'var(--text-color)',
-            display: 'flex',
-            alignItems: 'center',
-            gap: '0.5rem'
-          }}
-        >
+      {/* Mobile hamburger */}
+      <button
+        className="show-on-mobile"
+        aria-label="Open menu"
+        onClick={onMenuClick}
+        style={{
+          background: 'rgba(255,255,255,0.12)',
+          border: '1px solid rgba(255,255,255,0.25)',
+          color: 'white',
+          borderRadius: '8px',
+          padding: '0.5rem',
+          display: 'inline-flex',
+          alignItems: 'center',
+          justifyContent: 'center',
+          marginRight: '0.5rem'
+        }}
+      >
+        ☰
+      </button>
+      <Link 
+        to="/" 
+        style={{ 
+          textDecoration: 'none', 
+          color: 'var(--text-color)',
+          display: 'flex',
+          alignItems: 'center',
+          gap: '0.5rem'
+        }}
+      >
+        <div style={{
+          width: '40px',
+          height: '40px',
+          backgroundColor: 'var(--sub-color)',
+          borderRadius: '8px',
+          display: 'flex',
+          alignItems: 'center',
+          justifyContent: 'center',
+          fontSize: '1.5rem'
+        }}>
+          📊
+        </div>
+        <h1 style={{ 
+          margin: 0, 
+          fontSize: '1.5rem',
+          fontWeight: '700',
+          color: 'var(--text-color)'
+        }}>
+          AsureLife
+        </h1>
+      </Link>
+      <div style={{ display: 'flex', alignItems: 'center', gap: '1rem' }}>
+        {user && (
           <div style={{
-            width: '40px',
-            height: '40px',
-            backgroundColor: 'var(--sub-color)',
-            borderRadius: '8px',
-            display: 'flex',
-            alignItems: 'center',
-            justifyContent: 'center',
-            fontSize: '1.5rem'
-          }}>
-            📊
-          </div>
-          <h1 style={{ 
-            margin: 0, 
-            fontSize: '1.5rem',
-            fontWeight: '700',
-            color: 'var(--text-color)'
-          }}>
-            AssureLife
-          </h1>
-        </Link>
-        
-<<<<<<< HEAD
-        <div style={{ display: 'flex', alignItems: 'center', gap: '1rem' }}>
-          {user && (
-            <div style={{
-=======
-        <div style={{ display: 'flex', alignItems: 'center', gap: '0.5rem' }}>
-          <div className="hide-on-mobile" style={{
             padding: '0.5rem 1rem',
             backgroundColor: 'rgba(255,255,255,0.1)',
             borderRadius: 'var(--border-radius)',
             fontSize: '0.875rem',
             color: 'var(--text-color)'
           }}>
-            Welcome, AssureLife User
+            Welcome, {user.displayName || 'User'}
           </div>
-          
-          <Link 
-            to="/profile" 
+        )}
+        <div style={{ position: 'relative' }} ref={dropdownRef}>
+          <button
+            onClick={() => setShowDropdown(!showDropdown)}
             style={{ 
-              textDecoration: 'none', 
+              background: 'none',
+              border: '1px solid rgba(255,255,255,0.2)',
               color: 'var(--text-color)',
               display: 'flex',
               alignItems: 'center',
               gap: '0.5rem',
->>>>>>> c1982663
               padding: '0.5rem 1rem',
-              backgroundColor: 'rgba(255,255,255,0.1)',
               borderRadius: 'var(--border-radius)',
-              fontSize: '0.875rem',
-              color: 'var(--text-color)'
+              cursor: 'pointer',
+              transition: 'var(--transition)'
+            }}
+            onMouseEnter={(e) => {
+              e.target.style.backgroundColor = 'rgba(255,255,255,0.1)';
+            }}
+            onMouseLeave={(e) => {
+              e.target.style.backgroundColor = 'transparent';
+            }}
+          >
+            <div style={{
+              width: '32px',
+              height: '32px',
+              borderRadius: '50%',
+              display: 'flex',
+              alignItems: 'center',
+              justifyContent: 'center',
+              fontSize: '1rem',
+              overflow: 'hidden',
+              border: '1px solid rgba(255,255,255,0.3)'
             }}>
-              Welcome, {user.displayName || 'User'}
+              {user?.photoURL && !imageError ? (
+                <img 
+                  src={getOptimizedImageUrl(user.photoURL)} 
+                  alt="Profile" 
+                  style={{ 
+                    width: '100%', 
+                    height: '100%', 
+                    objectFit: 'cover',
+                    display: 'block'
+                  }}
+                  onError={handleImageError}
+                  onLoad={() => {}}
+                />
+              ) : (
+                <div style={{
+                  width: '100%',
+                  height: '100%',
+                  backgroundColor: 'var(--sub-color)',
+                  display: 'flex',
+                  alignItems: 'center',
+                  justifyContent: 'center',
+                  color: 'white',
+                  fontSize: '0.8rem'
+                }}>
+                  {user?.displayName ? user.displayName.split(' ').map(n => n[0]).join('') : '👤'}
+                </div>
+              )}
+            </div>
+            <span style={{ fontSize: '1rem', fontWeight: '500' }}>
+              {user?.displayName?.split(' ')[0] || 'User'}
+            </span>
+            <span style={{ fontSize: '0.8rem' }}>▼</span>
+          </button>
+          {showDropdown && (
+            <div style={{
+              position: 'absolute',
+              top: '100%',
+              right: 0,
+              marginTop: '0.5rem',
+              backgroundColor: 'white',
+              border: '1px solid var(--border-color)',
+              borderRadius: 'var(--border-radius)',
+              boxShadow: 'var(--shadow-large)',
+              minWidth: '200px',
+              zIndex: 1001
+            }}>
+              <Link 
+                to="/profile"
+                onClick={() => setShowDropdown(false)}
+                style={{
+                  display: 'block',
+                  padding: '0.75rem 1rem',
+                  textDecoration: 'none',
+                  color: 'var(--text-color-dark)',
+                  borderBottom: '1px solid var(--border-color)'
+                }}
+                onMouseEnter={(e) => {
+                  e.target.style.backgroundColor = 'var(--background-color)';
+                }}
+                onMouseLeave={(e) => {
+                  e.target.style.backgroundColor = 'transparent';
+                }}
+              >
+                👤 Profile
+              </Link>
+              <button
+                onClick={handleLogout}
+                style={{
+                  width: '100%',
+                  padding: '0.75rem 1rem',
+                  border: 'none',
+                  background: 'none',
+                  textAlign: 'left',
+                  color: 'var(--error-color)',
+                  cursor: 'pointer'
+                }}
+                onMouseEnter={(e) => {
+                  e.target.style.backgroundColor = 'var(--background-color)';
+                }}
+                onMouseLeave={(e) => {
+                  e.target.style.backgroundColor = 'transparent';
+                }}
+              >
+                🚪 Sign Out
+              </button>
             </div>
           )}
-          
-          <div style={{ position: 'relative' }} ref={dropdownRef}>
-            <button
-              onClick={() => setShowDropdown(!showDropdown)}
-              style={{ 
-                background: 'none',
-                border: '1px solid rgba(255,255,255,0.2)',
-                color: 'var(--text-color)',
-                display: 'flex',
-                alignItems: 'center',
-                gap: '0.5rem',
-                padding: '0.5rem 1rem',
-                borderRadius: 'var(--border-radius)',
-                cursor: 'pointer',
-                transition: 'var(--transition)'
-              }}
-              onMouseEnter={(e) => {
-                e.target.style.backgroundColor = 'rgba(255,255,255,0.1)';
-              }}
-              onMouseLeave={(e) => {
-                e.target.style.backgroundColor = 'transparent';
-              }}
-            >
-              <div style={{
-                width: '32px',
-                height: '32px',
-                borderRadius: '50%',
-                display: 'flex',
-                alignItems: 'center',
-                justifyContent: 'center',
-                fontSize: '1rem',
-                overflow: 'hidden',
-                border: '1px solid rgba(255,255,255,0.3)'
-              }}>
-                {user?.photoURL && !imageError ? (
-                  <img 
-                    src={getOptimizedImageUrl(user.photoURL)} 
-                    alt="Profile" 
-                    style={{ 
-                      width: '100%', 
-                      height: '100%', 
-                      objectFit: 'cover',
-                      display: 'block'
-                    }}
-                    onError={handleImageError}
-                    onLoad={() => console.log('Navbar - Image loaded successfully')}
-                    crossOrigin="anonymous"
-                  />
-                ) : (
-                  <div style={{
-                    width: '100%',
-                    height: '100%',
-                    backgroundColor: 'var(--sub-color)',
-                    display: 'flex',
-                    alignItems: 'center',
-                    justifyContent: 'center',
-                    color: 'white',
-                    fontSize: '0.8rem'
-                  }}>
-                    {user?.displayName ? user.displayName.split(' ').map(n => n[0]).join('') : '👤'}
-                  </div>
-                )}
-              </div>
-              <span style={{ fontSize: '1rem', fontWeight: '500' }}>
-                {user?.displayName?.split(' ')[0] || 'User'}
-              </span>
-              <span style={{ fontSize: '0.8rem' }}>▼</span>
-            </button>
-
-            {showDropdown && (
-              <div style={{
-                position: 'absolute',
-                top: '100%',
-                right: 0,
-                marginTop: '0.5rem',
-                backgroundColor: 'white',
-                border: '1px solid var(--border-color)',
-                borderRadius: 'var(--border-radius)',
-                boxShadow: 'var(--shadow-large)',
-                minWidth: '200px',
-                zIndex: 1001
-              }}>
-                <Link 
-                  to="/profile"
-                  onClick={() => setShowDropdown(false)}
-                  style={{
-                    display: 'block',
-                    padding: '0.75rem 1rem',
-                    textDecoration: 'none',
-                    color: 'var(--text-color-dark)',
-                    borderBottom: '1px solid var(--border-color)'
-                  }}
-                  onMouseEnter={(e) => {
-                    e.target.style.backgroundColor = 'var(--background-color)';
-                  }}
-                  onMouseLeave={(e) => {
-                    e.target.style.backgroundColor = 'transparent';
-                  }}
-                >
-                  👤 Profile
-                </Link>
-                <button
-                  onClick={handleLogout}
-                  style={{
-                    width: '100%',
-                    padding: '0.75rem 1rem',
-                    border: 'none',
-                    background: 'none',
-                    textAlign: 'left',
-                    color: 'var(--error-color)',
-                    cursor: 'pointer'
-                  }}
-                  onMouseEnter={(e) => {
-                    e.target.style.backgroundColor = 'var(--background-color)';
-                  }}
-                  onMouseLeave={(e) => {
-                    e.target.style.backgroundColor = 'transparent';
-                  }}
-                >
-                  🚪 Sign Out
-                </button>
-              </div>
-            )}
-          </div>
         </div>
+      </div>
     </nav>
   )
 }
