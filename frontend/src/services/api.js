
const API_BASE_URL = 'https://app.viyantainsights.com/api';

import axios from 'axios';

<<<<<<< HEAD
// Use environment variable or relative URL for production
const API_BASE_URL = import.meta.env.VITE_API_BASE_URL ||
  (import.meta.env.PROD ? '/api' : 'http://localhost:8000/api');
=======
>>>>>>> 70ed793b

class ApiService {


  // ================================
  // AUTH
  // ================================
  login = async (payload) => {
    const response = await axios.post(
      `${API_BASE_URL}/auth/login`,
      payload
    );
    return response.data;
  };

  // ================================
  // MENU
  // ================================
  async getMainMenus(userId, productKey) {
    if (!userId || !productKey) {
      console.warn('getMainMenus: userId or productKey missing', { userId, productKey });
      return [];
    }
    const response = await fetch(`${API_BASE_URL}/menu/main-menus?user_id=${userId}&product_key=${productKey}`);
    if (!response.ok) {
      throw new Error('Failed to fetch main menus');
    }
    return response.json();
  }

  async getSubMenus(mainMenuId, productKey, userId) {
    if (!mainMenuId || !productKey || !userId) {
      console.warn('getSubMenus: Missing parameters', { mainMenuId, productKey, userId });
      return [];
    }
    const response = await fetch(`${API_BASE_URL}/menu/sub-menus/${mainMenuId}?product_key=${productKey}&user_id=${userId}`);
    if (!response.ok) {
      throw new Error('Failed to fetch sub menus');
    }
    return response.json();
  }

  // Legacy file upload methods
  async uploadFile(file) {
    const formData = new FormData();
    formData.append('file', file);

    const response = await fetch(`${API_BASE_URL}/files/upload`, {
      method: 'POST',
      body: formData,
    });

    if (!response.ok) {
      const error = await response.json();
      throw new Error(error.detail || 'Upload failed');
    }

    return response.json();
  }

  async uploadPdfFolder(files, includeTables = false) {
    const formData = new FormData();
    files.forEach(f => formData.append('files', f));

    // Use different endpoint based on table extraction preference
    const endpoint = includeTables ? '/folder_uploader/with_tables' : '/folder_uploader';
    const response = await fetch(`${API_BASE_URL}${endpoint}`, {
      method: 'POST',
      body: formData,
    });

    if (!response.ok) {
      let msg = 'Folder upload failed';
      try { const err = await response.json(); msg = err.detail || msg; } catch { }
      throw new Error(msg);
    }

    return response.json();
  }

  async zipFolderJsons(outputPaths) {
    // outputPaths should be array of strings like 'pdf_folder_extracted/NAME/NAME.json'
    const response = await fetch(`${API_BASE_URL}/folder_uploader/zip`, {
      method: 'POST',
      headers: { 'Content-Type': 'application/json' },
      body: JSON.stringify({ outputs: outputPaths }),
    });

    if (!response.ok) {
      let msg = 'Failed to create ZIP';
      try { const err = await response.json(); msg = err.detail || msg; } catch { }
      throw new Error(msg);
    }

    return response.blob();
  }

  // PDF Table Extraction Methods
  async extractBulkPDFs(files, extractMode = 'both') {
    const formData = new FormData();

    files.forEach(file => {
      formData.append('files', file);
    });
    formData.append('extract_mode', extractMode);

    const response = await fetch(`${API_BASE_URL}/extraction/extract/bulk`, {
      method: 'POST',
      body: formData,
    });

    if (!response.ok) {
      const error = await response.json();
      throw new Error(error.detail || 'Bulk extraction failed');
    }

    return response.json();
  }

  async extractSinglePDF(file, extractMode = 'both', returnFormat = 'both') {
    const formData = new FormData();
    formData.append('file', file);
    formData.append('extract_mode', extractMode);
    formData.append('return_format', returnFormat);

    console.log(`Extracting single PDF: ${file.name}, mode: ${extractMode}, format: ${returnFormat}`);

    const response = await fetch(`${API_BASE_URL}/extract/extract/single`, {
      method: 'POST',
      body: formData,
    });

    if (!response.ok) {
      const error = await response.json();
      throw new Error(error.detail || 'PDF extraction failed');
    }

    return response.json();
  }

  async getJobStatus(jobId) {
    const response = await fetch(`${API_BASE_URL}/extraction/status/${jobId}`);

    if (!response.ok) {
      throw new Error('Failed to fetch job status');
    }

    return response.json();
  }

  async getJobResults(jobId) {
    const response = await fetch(`${API_BASE_URL}/extraction/results/${jobId}`);

    if (!response.ok) {
      throw new Error('Failed to fetch job results');
    }

    return response.json();
  }

  async downloadJobResults(jobId, format = 'json') {
    const response = await fetch(`${API_BASE_URL}/extraction/download/${jobId}?format=${format}`);

    if (!response.ok) {
      throw new Error('Failed to download results');
    }

    return response.blob();
  }

  async listJobFiles(jobId) {
    const response = await fetch(`${API_BASE_URL}/extraction/files/${jobId}`);

    if (!response.ok) {
      throw new Error('Failed to list job files');
    }

    return response.json();
  }

  async downloadSpecificFile(jobId, filename) {
    const response = await fetch(`${API_BASE_URL}/extraction/file/${jobId}/${filename}`);

    if (!response.ok) {
      throw new Error('Failed to download file');
    }

    return response.blob();
  }

  async listAllJobs() {
    const response = await fetch(`${API_BASE_URL}/extraction/jobs`);

    if (!response.ok) {
      throw new Error('Failed to list jobs');
    }

    return response.json();
  }

  async cleanupJob(jobId) {
    const response = await fetch(`${API_BASE_URL}/extraction/cleanup/${jobId}`, {
      method: 'DELETE',
    });

    if (!response.ok) {
      throw new Error('Failed to cleanup job');
    }

    return response.json();
  }



  async downloadOriginalFile(fileId) {
    const response = await fetch(`${API_BASE_URL}/files/download/original/${fileId}`);

    if (!response.ok) {
      throw new Error('Failed to download file');
    }

    return response.blob();
  }

  async downloadParquetFile(fileId) {
    const response = await fetch(`${API_BASE_URL}/files/download/parquet/${fileId}`);

    if (!response.ok) {
      throw new Error('Failed to download parquet file');
    }

    return response.blob();
  }

  async previewFile(fileId, full = false) {
    const url = `${API_BASE_URL}/files/preview/${fileId}${full ? '?full=true' : ''}`;
    const response = await fetch(url);

    if (!response.ok) {
      throw new Error('Failed to preview file');
    }

    return response.json();
  }

  async previewOriginalFile(fileId, full = false) {
    const url = `${API_BASE_URL}/files/preview/original/${fileId}${full ? '?full=true' : ''}`;
    const response = await fetch(url);

    if (!response.ok) {
      throw new Error('Failed to preview original file');
    }

    return response.json();
  }

  async getDropdownData() {
    const response = await fetch(`${API_BASE_URL}/files/dropdown-data`);

    if (!response.ok) {
      throw new Error('Failed to fetch dropdown data');
    }
    return response.json();
  }

  async getS3Companies() {
    const response = await fetch(`${API_BASE_URL}/files/s3-companies`);

    if (!response.ok) {
      throw new Error('Failed to fetch S3 companies');
    }
    return response.json();
  }

  async getCompanyData(companyName) {
    const response = await fetch(`${API_BASE_URL}/files/company-data/${encodeURIComponent(companyName)}`);

    if (!response.ok) {
      throw new Error('Failed to fetch company data');
    }
    return response.json();
  }

  async generateReport(filters) {
    const response = await fetch(`${API_BASE_URL}/files/generate-report`, {
      method: 'POST',
      headers: {
        'Content-Type': 'application/json',
      },
      body: JSON.stringify(filters),
    });

    if (!response.ok) {
      const error = await response.json();
      throw new Error(error.detail || 'Failed to generate report');
    }

    return response.json();
  }

  async getCompanyLforms(companyName) {
    const response = await fetch(`${API_BASE_URL}/files/company-lforms/${encodeURIComponent(companyName)}`);

    if (!response.ok) {
      throw new Error('Failed to fetch company L-forms');
    }

    return response.json();
  }

  async getCompaniesByLform(lform) {
    const response = await fetch(`${API_BASE_URL}/peers/companies-by-lform?lform=${encodeURIComponent(lform)}`);

    if (!response.ok) {
      throw new Error('Failed to fetch companies by L-Form');
    }

    return response.json();
  }

  async generateLformReport(filters) {
    const response = await fetch(`${API_BASE_URL}/files/generate-lform-report`, {
      method: 'POST',
      headers: {
        'Content-Type': 'application/json',
      },
      body: JSON.stringify(filters),
    });

    if (!response.ok) {
      const error = await response.json();
      throw new Error(error.detail || 'Failed to generate L-form report');
    }

    return response.json();
  }



  async saveUserExtractionHistory(userId, extractionData) {
    const response = await fetch(`${API_BASE_URL}/extraction/user-history/${userId}`, {
      method: 'POST',
      headers: {
        'Content-Type': 'application/json',
      },
      body: JSON.stringify(extractionData),
    });

    if (!response.ok) {
      const error = await response.json();
      throw new Error(error.detail || 'Failed to save user history');
    }

    return response.json();
  }

  async clearUserExtractionHistory(userId) {
    const response = await fetch(`${API_BASE_URL}/extraction/user-history/${userId}`, {
      method: 'DELETE',
      headers: {
        'Content-Type': 'application/json',
      },
    });

    if (!response.ok) {
      const error = await response.json();
      throw new Error(error.detail || 'Failed to clear user history');
    }

    return response.json();
  }

  // Updated extraction methods with user context
  async extractBulkPDFsWithUser(files, extractMode = 'both', userId = null) {
    const formData = new FormData();

    files.forEach(file => {
      formData.append('files', file);
    });
    formData.append('extract_mode', extractMode);
    if (userId) {
      formData.append('user_id', userId);
    }

    const response = await fetch(`${API_BASE_URL}/extraction/extract/bulk`, {
      method: 'POST',
      body: formData,
    });

    if (!response.ok) {
      const error = await response.json();
      throw new Error(error.detail || 'Bulk extraction failed');
    }

    return response.json();
  }

  async extractSinglePDFWithUser(file, extractMode = 'both', returnFormat = 'both', userId = null) {
    const formData = new FormData();
    formData.append('file', file);
    formData.append('extract_mode', extractMode);
    formData.append('return_format', returnFormat);
    if (userId) {
      formData.append('user_id', userId);
    }

    console.log(`Extracting single PDF: ${file.name}, mode: ${extractMode}, format: ${returnFormat}, user: ${userId}`);

    const response = await fetch(`${API_BASE_URL}/extraction/extract/single`, {
      method: 'POST',
      body: formData,
    });

    if (!response.ok) {
      const error = await response.json();
      throw new Error(error.detail || 'Single PDF extraction failed');
    }

    return response.json();
  }

  async getUploadedFiles() {
    try {
      // Get grouped files from pdf_folder_extracted directory
      const response = await fetch(`${API_BASE_URL}/uploaded-files`);
      if (response.ok) {
        const data = await response.json();
        // Return the full response with groups structure
        return data;
      } else {
        // Fallback: return empty groups structure
        return { status: "success", groups: [], total_groups: 0, total_files: 0 };
      }
    } catch (error) {
      console.error('Failed to get uploaded files:', error);
      return { status: "error", groups: [], total_groups: 0, total_files: 0 };
    }
  }

  async getStats() {
    const response = await fetch(`${API_BASE_URL}/files/stats`);
    if (!response.ok) {
      throw new Error('Failed to fetch stats');
    }
    return response.json();
  }

  async getFiles() {
    const response = await fetch(`${API_BASE_URL}/files/files`);
    if (!response.ok) {
      throw new Error('Failed to fetch files');
    }
    return response.json();
  }

  getApiOrigin() {
    try {
      const url = new URL(API_BASE_URL);
      // if API_BASE_URL ends with /api, strip it
      if (url.pathname.endsWith('/api')) {
        url.pathname = url.pathname.replace(/\/api$/, '');
      }
      return url.toString().replace(/\/$/, '');
    } catch {
      return API_BASE_URL.replace(/\/api$/, '');
    }
  }

  // Helper method to download blob as file
  downloadBlob(blob, filename) {
    const url = window.URL.createObjectURL(blob);
    const a = document.createElement('a');
    a.href = url;
    a.download = filename;
    document.body.appendChild(a);
    a.click();
    window.URL.revokeObjectURL(url);
    document.body.removeChild(a);
  }

  // === NEW 4 UPLOAD MODES ===

  // Mode 1: Single instant upload
  async uploadSingleInstant(file, mode = 'text', folderName = null, userId = null) {
    const formData = new FormData();
    formData.append('file', file);
    formData.append('mode', mode);

    // Get user from localStorage if not provided
    if (!userId) {
      const userData = localStorage.getItem('user');
      if (userData) {
        const user = JSON.parse(userData);
        userId = user.id || user.user_id || 'default_user';
      } else {
        userId = 'default_user';
      }
    }

    formData.append('user_id', userId);

    // Use a default folder name if not provided
    if (!folderName) {
      folderName = `upload_${new Date().toISOString().split('T')[0]}`;
    }
    formData.append('folder_name', folderName);

    const response = await fetch(`${API_BASE_URL}/upload_single_instant`, {
      method: 'POST',
      body: formData,
    });

    if (!response.ok) {
      const error = await response.json();
      throw new Error(error.detail || 'Single instant upload failed');
    }

    return response.json();
  }

  // Mode 2: Multiple files upload
  async uploadMultiFiles(files, mode = 'text', folderName = null, userId = null) {
    const formData = new FormData();
    files.forEach(f => formData.append('files', f));
    formData.append('mode', mode);

    // Get user from localStorage if not provided
    if (!userId) {
      const userData = localStorage.getItem('user');
      if (userData) {
        const user = JSON.parse(userData);
        userId = user.id || user.user_id || 'default_user';
      } else {
        userId = 'default_user';
      }
    }

    formData.append('user_id', userId);

    // Use a default folder name if not provided
    if (!folderName) {
      folderName = `upload_${new Date().toISOString().split('T')[0]}`;
    }
    formData.append('folder_name', folderName);

    const response = await fetch(`${API_BASE_URL}/upload_multi_files`, {
      method: 'POST',
      body: formData,
    });

    if (!response.ok) {
      const error = await response.json();
      throw new Error(error.detail || 'Multi files upload failed');
    }

    return response.json();
  }

  // Mode 3: Folder upload for tables only (fast)
  async uploadFolderTables(files, folderName, userId = null) {
    if (!folderName) throw new Error('Folder name is required for folder table upload');

    // Get user from localStorage if not provided
    if (!userId) {
      const userData = localStorage.getItem('user');
      if (userData) {
        const user = JSON.parse(userData);
        userId = user.id || user.user_id || 'default_user';
      } else {
        userId = 'default_user';
      }
    }

    const formData = new FormData();
    files.forEach(f => formData.append('files', f));
    formData.append('user_id', userId);
    formData.append('folder_name', folderName);

    const response = await fetch(`${API_BASE_URL}/upload_folder_tables`, {
      method: 'POST',
      body: formData,
    });

    if (!response.ok) {
      const error = await response.json();
      throw new Error(error.detail || 'Folder tables upload failed');
    }

    return response.json();
  }

  // Mode 4: Folder upload for text only (ultra-fast)
  async uploadFolderText(files, folderName, userId = null) {
    if (!folderName) throw new Error('Folder name is required for folder text upload');

    // Get user from localStorage if not provided
    if (!userId) {
      const userData = localStorage.getItem('user');
      if (userData) {
        const user = JSON.parse(userData);
        userId = user.id || user.user_id || 'default_user';
      } else {
        userId = 'default_user';
      }
    }

    const formData = new FormData();
    files.forEach(f => formData.append('files', f));
    formData.append('user_id', userId);
    formData.append('folder_name', folderName);

    const response = await fetch(`${API_BASE_URL}/upload_folder_text`, {
      method: 'POST',
      body: formData,
    });

    if (!response.ok) {
      const error = await response.json();
      throw new Error(error.detail || 'Folder text upload failed');
    }

    return response.json();
  }

  // === NEW USER-BASED FOLDER MANAGEMENT ===

  async getUserFolders(userId = null) {
    // Get user from localStorage if not provided
    if (!userId) {
      const userData = localStorage.getItem('user');
      if (userData) {
        const user = JSON.parse(userData);
        userId = user.id || user.user_id || 'default_user';
      } else {
        userId = 'default_user';
      }
    }

    const response = await fetch(`${API_BASE_URL}/user_folders/${userId}`, {
      method: 'GET',
      headers: {
        'Content-Type': 'application/json',
      },
    });

    if (!response.ok) {
      const error = await response.json();
      throw new Error(error.detail || 'Failed to get user folders');
    }

    return response.json();
  }

  async getUserFolderFiles(userId, folderName) {
    const response = await fetch(`${API_BASE_URL}/user_folder_files/${userId}/${encodeURIComponent(folderName)}`, {
      method: 'GET',
      headers: {
        'Content-Type': 'application/json',
      },
    });

    if (!response.ok) {
      const error = await response.json();
      throw new Error(error.detail || 'Failed to get folder files');
    }

    return response.json();
  }

  async getUserJsonData(userId, folderName, filename) {
    const response = await fetch(`${API_BASE_URL}/user_json_data/${userId}/${encodeURIComponent(folderName)}/${encodeURIComponent(filename)}`, {
      method: 'GET',
      headers: {
        'Content-Type': 'application/json',
      },
    });

    if (!response.ok) {
      const error = await response.json();
      throw new Error(error.detail || 'Failed to get JSON data');
    }

    return response.json();
  }

  async deleteUserFolder(userId, folderName) {
    const response = await fetch(`${API_BASE_URL}/user_folder/${userId}/${encodeURIComponent(folderName)}`, {
      method: 'DELETE',
      headers: {
        'Content-Type': 'application/json',
      },
    });

    if (!response.ok) {
      const error = await response.json();
      throw new Error(error.detail || 'Failed to delete folder');
    }

    return response.json();
  }

  // === ALL USERS DATA METHODS (for maker-checker view) ===
  async getAllUsersData() {
    const response = await fetch(`${API_BASE_URL}/all_users_data`, {
      method: 'GET',
      headers: {
        'Content-Type': 'application/json',
      },
    });

    if (!response.ok) {
      const error = await response.json();
      throw new Error(error.detail || 'Failed to get all users data');
    }

    return response.json();
  }

  async getAllUsersFolderFiles(userId, folderName) {
    const response = await fetch(`${API_BASE_URL}/all_users_files/${userId}/${encodeURIComponent(folderName)}`, {
      method: 'GET',
      headers: {
        'Content-Type': 'application/json',
      },
    });

    if (!response.ok) {
      const error = await response.json();
      throw new Error(error.detail || 'Failed to get folder files');
    }

    return response.json();
  }

  async getAllUsersJsonData(userId, folderName, filename) {
    const response = await fetch(`${API_BASE_URL}/all_users_json_data/${userId}/${encodeURIComponent(folderName)}/${encodeURIComponent(filename)}`, {
      method: 'GET',
      headers: {
        'Content-Type': 'application/json',
      },
    });

    if (!response.ok) {
      const error = await response.json();
      throw new Error(error.detail || 'Failed to get JSON data');
    }

    return response.json();
  }

  // === NEW S3 STRUCTURE METHODS (with Gemini verification) ===

  // Upload folder with new S3 structure and Gemini verification
  async uploadFolderFilesNew(files, folderName, userId = null) {
    if (!folderName) throw new Error('Folder name is required');

    // Get user from localStorage if not provided
    if (!userId) {
      const userData = localStorage.getItem('user');
      if (userData) {
        const user = JSON.parse(userData);
        userId = user.id || user.user_id || 'default_user';
      } else {
        userId = 'default_user';
      }
    }

    const formData = new FormData();
    files.forEach(f => formData.append('files', f));
    formData.append('user_id', userId);

    const response = await fetch(`${API_BASE_URL}/folder_uploader/upload-folder-files-new/${encodeURIComponent(folderName)}`, {
      method: 'POST',
      body: formData,
    });

    if (!response.ok) {
      const error = await response.json();
      throw new Error(error.detail || 'New folder upload failed');
    }

    return response.json();
  }

  // List all folders in new S3 structure
  async listFoldersNew() {
    const response = await fetch(`${API_BASE_URL}/folder_uploader/list-folders-new`, {
      method: 'GET',
      headers: {
        'Content-Type': 'application/json',
      },
    });

    if (!response.ok) {
      const error = await response.json();
      throw new Error(error.detail || 'Failed to list folders');
    }

    return response.json();
  }

  // List files in a specific folder (new S3 structure)
  async listFolderFilesNew(folderName) {
    const response = await fetch(`${API_BASE_URL}/folder_uploader/list-folder-files-new/${encodeURIComponent(folderName)}`, {
      method: 'GET',
      headers: {
        'Content-Type': 'application/json',
      },
    });

    if (!response.ok) {
      const error = await response.json();
      throw new Error(error.detail || 'Failed to list folder files');
    }

    return response.json();
  }

  // Get original file content from S3
  async getOriginalFileContentS3(folderName, fileName) {
    const response = await fetch(`${API_BASE_URL}/folder_uploader/get-original-file/${encodeURIComponent(folderName)}/${encodeURIComponent(fileName)}`, {
      method: 'GET',
      headers: {
        'Content-Type': 'application/json',
      },
    });

    if (!response.ok) {
      const error = await response.json();
      throw new Error(error.detail || 'Failed to get original file content');
    }

    return response.json();
  }

  // Get JSON file content from S3
  async getJsonFileContentS3(folderName, fileName) {
    const response = await fetch(`${API_BASE_URL}/folder_uploader/get-json-file/${encodeURIComponent(folderName)}/${encodeURIComponent(fileName)}`, {
      method: 'GET',
      headers: {
        'Content-Type': 'application/json',
      },
    });

    if (!response.ok) {
      const error = await response.json();
      throw new Error(error.detail || 'Failed to get JSON file content');
    }

    return response.json();
  }

  // Get verified JSON file content from S3
  async getVerifiedJsonFileContentS3(folderName, fileName) {
    const response = await fetch(`${API_BASE_URL}/folder_uploader/get-verified-json-file/${encodeURIComponent(folderName)}/${encodeURIComponent(fileName)}`, {
      method: 'GET',
      headers: {
        'Content-Type': 'application/json',
      },
    });

    if (!response.ok) {
      const error = await response.json();
      throw new Error(error.detail || 'Failed to get verified JSON file content');
    }

    return response.json();
  }

  // === UPLOAD HISTORY METHODS ===



  // Save upload to history
  async saveToUploadHistory(uploadData, userId = null) {
    // Get user from localStorage if not provided
    if (!userId) {
      const userData = localStorage.getItem('user');
      if (userData) {
        const user = JSON.parse(userData);
        userId = user.id || user.user_id || 'default_user';
      } else {
        userId = 'default_user';
      }
    }

    const response = await fetch(`${API_BASE_URL}/upload-history/${userId}`, {
      method: 'POST',
      headers: {
        'Content-Type': 'application/json',
      },
      body: JSON.stringify(uploadData),
    });

    if (!response.ok) {
      const error = await response.json();
      throw new Error(error.detail || 'Failed to save upload history');
    }

    return response.json();
  }

  // === COMPANY MANAGEMENT METHODS ===

  // Get all companies from database
  async getCompanies() {
    const response = await fetch(`${API_BASE_URL}/companies/`);

    if (!response.ok) {
      const errorData = await response.json();
      throw new Error(errorData.detail || `HTTP error! status: ${response.status}`);
    }

    return response.json();
  }

  // Get companies from L-Forms API
  async getLformCompanies() {
    const response = await fetch(`${API_BASE_URL}/lforms/companies`);

    if (!response.ok) {
      const errorData = await response.json();
      throw new Error(errorData.detail || `HTTP error! status: ${response.status}`);
    }

    return response.json();
  }

  // Get forms for a specific company from L-Forms API
  async getLformForms(company) {
    const response = await fetch(`${API_BASE_URL}/lforms/forms?company=${encodeURIComponent(company)}`);

    if (!response.ok) {
      const errorData = await response.json();
      throw new Error(errorData.detail || `HTTP error! status: ${response.status}`);
    }

    return response.json();
  }

  // Get periods for a specific company and form from L-Forms API
  async getLformPeriods(company, formNo) {
    const response = await fetch(`${API_BASE_URL}/lforms/periods?company=${encodeURIComponent(company)}&form_no=${encodeURIComponent(formNo)}`);

    if (!response.ok) {
      const errorData = await response.json();
      throw new Error(errorData.detail || `HTTP error! status: ${response.status}`);
    }

    return response.json();
  }

  // Get report types for a specific company, form, and period from L-Forms API
  async getLformReportTypes(company, formNo, period) {
    const response = await fetch(`${API_BASE_URL}/lforms/reporttypes?company=${encodeURIComponent(company)}&form_no=${encodeURIComponent(formNo)}&period=${encodeURIComponent(period)}`);

    if (!response.ok) {
      const errorData = await response.json();
      throw new Error(errorData.detail || `HTTP error! status: ${response.status}`);
    }

    return response.json();
  }

  // Get report data for a specific company, form, period, and optional report type from L-Forms API
  async getLformData(company, formNo, period, reportType = null) {
    let url = `${API_BASE_URL}/lforms/data?company=${encodeURIComponent(company)}&form_no=${encodeURIComponent(formNo)}&period=${encodeURIComponent(period)}`;
    if (reportType) {
      url += `&report_type=${encodeURIComponent(reportType)}`;
    }

    const response = await fetch(url);

    if (!response.ok) {
      let errorMessage = `HTTP error! status: ${response.status}`;
      try {
        const errorData = await response.json();
        errorMessage = errorData.detail || errorMessage;
      } catch (e) {
        // If response is not JSON, use status text
        errorMessage = response.statusText || errorMessage;
      }

      // Handle specific error cases
      if (response.status === 404) {
        // Return empty array for 404 instead of throwing error
        // This is not really an error - just no data available
        return [];
      } else if (response.status === 500) {
        throw new Error('Server error. Please check the data format.');
      } else {
        throw new Error(errorMessage);
      }
    }

    return response.json();
  }

  // Create a new company
  async createCompany(companyName) {
    const response = await fetch(`${API_BASE_URL}/companies/`, {
      method: 'POST',
      headers: {
        'Content-Type': 'application/json',
      },
      body: JSON.stringify({ name: companyName.toLowerCase().trim() }),
    });

    if (!response.ok) {
      const errorData = await response.json();
      throw new Error(errorData.detail || `HTTP error! status: ${response.status}`);
    }

    return response.json();
  }

  // Delete a company
  async deleteCompany(companyId) {
    const response = await fetch(`${API_BASE_URL}/companies/${companyId}`, {
      method: 'DELETE',
    });

    if (!response.ok) {
      const errorData = await response.json();
      throw new Error(errorData.detail || `HTTP error! status: ${response.status}`);
    }

    return response.json();
  }


  // Update/Edit a company
  async updateCompany(companyId, updatedName) {
    const response = await fetch(`${API_BASE_URL}/companies/${companyId}`, {
      method: 'PUT', // or 'PATCH' depending on your backend
      headers: {
        'Content-Type': 'application/json',
      },
      body: JSON.stringify({ name: updatedName.toLowerCase().trim() }),
    });

    if (!response.ok) {
      const errorData = await response.json();
      throw new Error(errorData.detail || `HTTP error! status: ${response.status}`);
    }

    return response.json();
  }


  // === LEGACY METHODS (kept for compatibility) ===

  // Upload PDF for a specific company (template-based extraction)
  async uploadTemplateCompanyPDF(file, company) {
    const formData = new FormData();
    formData.append('file', file);

    const response = await fetch(`${this.getTemplateApiBase()}/upload?company=${encodeURIComponent(company)}`, {
      method: 'POST',
      body: formData,
    });

    if (!response.ok) {
      const errorData = await response.json();
      throw new Error(errorData.detail || `HTTP error! status: ${response.status}`);
    }

    return response.json();
  }

  // Get template API base URL
  getTemplateApiBase() {
    // Use API_BASE_URL but replace /api with /templates
    const baseUrl = API_BASE_URL.replace('/api', '');
    return `${baseUrl}/templates`;
  }

  // PDF Splitter API methods
  async uploadAndSplitPDF(file, companyName, userId) {
    const formData = new FormData();
    formData.append('pdf_file', file);
    formData.append('company_name', companyName);
    formData.append('user_id', userId);

    const response = await fetch(`${API_BASE_URL}/pdf-splitter/upload-and-split`, {
      method: 'POST',
      body: formData,
    });

    if (!response.ok) {
      const error = await response.json();
      throw new Error(error.detail || 'Upload and split failed');
    }

    return response.json();
  }

  async getCompanyPDFs(companyName) {
    const response = await fetch(`${API_BASE_URL}/pdf-splitter/companies/${encodeURIComponent(companyName)}/pdfs`);

    if (!response.ok) {
      const error = await response.json();
      throw new Error(error.detail || 'Failed to load company PDFs');
    }

    return response.json();
  }

  async getPDFSplits(companyName, pdfName) {
    const response = await fetch(`${API_BASE_URL}/pdf-splitter/companies/${encodeURIComponent(companyName)}/pdfs/${encodeURIComponent(pdfName)}/splits`);

    if (!response.ok) {
      const error = await response.json();
      throw new Error(error.detail || 'Failed to load PDF splits');
    }

    return response.json();
  }

  async downloadSplitFile(companyName, pdfName, splitFileName) {
    const response = await fetch(`${API_BASE_URL}/pdf-splitter/companies/${encodeURIComponent(companyName)}/pdfs/${encodeURIComponent(pdfName)}/splits/${encodeURIComponent(splitFileName)}/download`);

    if (!response.ok) {
      const error = await response.json();
      throw new Error(error.detail || 'Failed to download split file');
    }

    return response.blob();
  }

  async deletePDF(companyName, pdfName) {
    const response = await fetch(`${API_BASE_URL}/pdf-splitter/companies/${encodeURIComponent(companyName)}/pdfs/${encodeURIComponent(pdfName)}`, {
      method: 'DELETE'
    });

    if (!response.ok) {
      const error = await response.json();
      throw new Error(error.detail || 'Failed to delete PDF');
    }

    return response.json();
  }

  // PDF Form Extraction
  async extractFormData(companyName, pdfName, splitFilename, userId) {
    const formData = new FormData();
    formData.append('company_name', companyName);
    formData.append('pdf_name', pdfName);
    formData.append('split_filename', splitFilename);
    formData.append('user_id', userId);

    const response = await fetch(`${API_BASE_URL}/pdf-splitter/extract-form`, {
      method: 'POST',
      body: formData
    });

    if (!response.ok) {
      const error = await response.json();
      throw new Error(error.detail || 'Form extraction failed');
    }

    return response.json();
  }

  async getExtractedData(companyName, pdfName, splitFilename) {
    const response = await fetch(
      `${API_BASE_URL}/pdf-splitter/companies/${encodeURIComponent(companyName)}/pdfs/${encodeURIComponent(pdfName)}/splits/${encodeURIComponent(splitFilename)}/extraction`
    );

    if (!response.ok) {
      const error = await response.json();
      throw new Error(error.detail || 'Failed to get extracted data');
    }

    return response.json();
  }

  // =====================
  // ECONOMY APIs
  // =====================
  // 1️⃣ Get Premium Types
  getPremiumTypes = async (dataType) => {
    const response = await axios.get(`${API_BASE_URL}/economy/premium-types?data_type=${dataType}`);
    return response.data;
  };

  // 2️⃣ Get Categories
  getCategories = async (dataType, premiumType) => {
    const response = await axios.get(
      `${API_BASE_URL}/economy/categories?data_type=${dataType}&premium=${premiumType}`
    );
    return response.data;
  };

  // 3️⃣ Get Descriptions
  getDescriptions = async (dataType, premiumType, category) => {
    const response = await axios.get(
      `${API_BASE_URL}/economy/descriptions?data_type=${dataType}&premium=${premiumType}&category=${category}`
    );
    return response.data;
  };

  // 3.5️⃣ Get Unique Values for Form Fields
  getUniqueValues = async (dataType, field) => {
    const response = await axios.get(
      `${API_BASE_URL}/economy/unique-values?data_type=${dataType}&field=${field}`
    );
    return response.data;
  };

  // 4️⃣ Get Economy Data
  getEconomyData = async (dataType, premiumType, category) => {
    const response = await axios.get(
      `${API_BASE_URL}/economy/data?data_type=${dataType}&premium=${premiumType}&category=${category}`
    );
    return response.data;
  };


  // 5️⃣ Create New Economy Data
  createEconomyData = async (payload) => {
    const response = await axios.post(`${API_BASE_URL}/economy/add`, payload);
    return response.data;
  };

  // 6️⃣ Update Existing Record by ID
  updateEconomyData = async (id, payload) => {
    const response = await axios.patch(`${API_BASE_URL}/economy/update/${id}`, payload);
    return response.data;
  };

  // 7️⃣ Delete Record by ID
  deleteEconomyData = async (id) => {
    const response = await axios.delete(`${API_BASE_URL}/economy/delete/${id}`);
    return response.data;
  };

  // 8️⃣ Get Dashboard Data for Selected Descriptions (Optimized)
  getDashboardData = async (descriptions) => {
    const response = await axios.post(`${API_BASE_URL}/economy/dashboard-data`,
      { descriptions: descriptions },
      {
        headers: {
          'Content-Type': 'application/json'
        }
      }
    );
    return response.data;
  };

  // 9️⃣ Get Selected Descriptions (Global for all users)
  getSelectedDescriptions = async () => {
    try {
      const response = await axios.get(`${API_BASE_URL}/economy/selected-descriptions`);
      return response.data.descriptions || [];
    } catch (error) {
      console.error('Error fetching selected descriptions:', error);
      return [];
    }
  };

  // 🔟 Update Selected Descriptions (Save globally - admin only)
  updateSelectedDescriptions = async (descriptions, removedDescription = null) => {
    const response = await axios.post(`${API_BASE_URL}/economy/update-selected-descriptions`,
      {
        descriptions: descriptions,
        removed_description: removedDescription
      },
      {
        headers: {
          'Content-Type': 'application/json'
        }
      }
    );
    return response.data;
  };

  // 1️⃣1️⃣ Get Selected Row IDs for Dashboard
  getSelectedRowIds = async (dataType, description) => {
    try {
      const response = await axios.get(
        `${API_BASE_URL}/economy/selected-row-ids?data_type=${dataType}&description=${encodeURIComponent(description)}`
      );
      return response.data.row_ids || [];
    } catch (error) {
      console.error('Error fetching selected row IDs:', error);
      return [];
    }
  };

  // 1️⃣2️⃣ Update Selected Row IDs for Dashboard
  updateSelectedRowIds = async (dataType, description, rowIds) => {
    const response = await axios.post(
      `${API_BASE_URL}/economy/update-selected-row-ids`,
      {
        data_type: dataType,
        description: description,
        row_ids: rowIds
      },
      {
        headers: {
          'Content-Type': 'application/json'
        }
      }
    );
    return response.data;
  };

  // 1️⃣3️⃣ Get Chart Configurations
  getChartConfigs = async () => {
    try {
      const response = await axios.get(`${API_BASE_URL}/economy/chart-configs`);
      return response.data || {};
    } catch (error) {
      console.error('Error fetching chart configs:', error);
      return {};
    }
  };

  // 1️⃣4️⃣ Save Chart Configurations
  saveChartConfigs = async (configs) => {
    const response = await axios.post(
      `${API_BASE_URL}/economy/save-chart-configs`,
      { configs },
      {
        headers: {
          'Content-Type': 'application/json'
        }
      }
    );
    return response.data;
  };



  // =====================
  // INDUSTRY APIs
  // =====================
  // 1️⃣ Get Premium Types
  getPremiumTypesIndustry = async (dataType) => {
    const response = await axios.get(`${API_BASE_URL}/industry/premium-types?data_type=${dataType}`);
    return response.data;
  };

  // 2️⃣ Get Categories
  getCategoriesIndustry = async (dataType, premiumType) => {
    const response = await axios.get(
      `${API_BASE_URL}/industry/categories?data_type=${dataType}&premium=${premiumType}`
    );
    return response.data;
  };

  // 3️⃣ Get Industry Data
  getIndustryDataIndustry = async (dataType, premiumType, category) => {
    const response = await axios.get(
      `${API_BASE_URL}/industry/data?data_type=${dataType}&premium=${premiumType}&category=${category}`
    );
    return response.data;
  };


  // 4️⃣ Create New Industry Data
  createIndustryDataIndustry = async (payload) => {
    const response = await axios.post(`${API_BASE_URL}/industry/add`, payload);
    return response.data;
  };

  // 5️⃣ Update Existing Record by ID
  updateIndustryDataIndustry = async (id, payload) => {
    const response = await axios.patch(`${API_BASE_URL}/industry/update/${id}`, payload);
    return response.data;
  };

  // 6️⃣ Delete Record by ID
  deleteIndustryDataIndustry = async (id) => {
    const response = await axios.delete(`${API_BASE_URL}/industry/delete/${id}`);
    return response.data;
  };

  // Get Unique Values for Industry Form Fields
  getUniqueValuesIndustry = async (dataType, field) => {
    try {
      const response = await axios.get(
        `${API_BASE_URL}/industry/unique-values?data_type=${dataType}&field=${field}`
      );
      return response.data;
    } catch (err) {
      // Return empty array if endpoint doesn't exist - DO NOT use economy data
      console.warn(`Industry unique-values endpoint not available for ${field}, returning empty array`);
      return [];
    }
  };

  // Get Descriptions for Industry
  getDescriptionsIndustry = async (dataType, premiumType, category) => {
    const response = await axios.get(
      `${API_BASE_URL}/industry/descriptions?data_type=${dataType}&premium=${premiumType}&category=${category}`
    );
    return response.data;
  };

  // Get Selected Row IDs for Industry Dashboard
  getSelectedRowIdsIndustry = async (dataType, description) => {
    try {
      const response = await axios.get(
        `${API_BASE_URL}/industry/selected-row-ids?data_type=${dataType}&description=${encodeURIComponent(description)}`
      );
      return response.data.row_ids || [];
    } catch (error) {
      console.error('Error fetching selected row IDs:', error);
      return [];
    }
  };

  // Update Selected Row IDs for Industry Dashboard
  updateSelectedRowIdsIndustry = async (dataType, description, rowIds) => {
    const response = await axios.post(
      `${API_BASE_URL}/industry/update-selected-row-ids`,
      {
        data_type: dataType,
        description: description,
        row_ids: rowIds
      },
      {
        headers: {
          'Content-Type': 'application/json'
        }
      }
    );
    return response.data;
  };

  // Get Selected Descriptions for Industry Dashboard (separate from Economy)
  getSelectedDescriptionsIndustry = async () => {
    try {
      const response = await axios.get(`${API_BASE_URL}/industry/selected-descriptions`);
      return response.data.descriptions || [];
    } catch (error) {
      console.error('Error fetching selected descriptions:', error);
      return [];
    }
  };

  // Update Selected Descriptions for Industry Dashboard (separate from Economy)
  updateSelectedDescriptionsIndustry = async (descriptions, removedDescription = null) => {
    const response = await axios.post(
      `${API_BASE_URL}/industry/update-selected-descriptions`,
      {
        descriptions: descriptions,
        removed_description: removedDescription
      },
      {
        headers: {
          'Content-Type': 'application/json'
        }
      }
    );
    return response.data;
  };

  // 7️⃣ Get Industry Dashboard Data
  getIndustryDashboardData = async (descriptions) => {
    const response = await axios.post(`${API_BASE_URL}/industry/dashboard-data`,
      { descriptions: descriptions },
      {
        headers: {
          'Content-Type': 'application/json'
        }
      }
    );
    return response.data;
  };




  // =====================
  // L-FORMS APIs
  // =====================

  // 1️⃣ Company Dropdown
  getCompaniesForLForms = async () => {
    const res = await axios.get(`${API_BASE_URL}/lforms/companies`);
    return res.data;
  };



  // 2️⃣ Period Dropdown
  getPeriodsForLForms = async (company, form_no) => {
    const res = await axios.get(`${API_BASE_URL}/lforms/periods`, {
      params: { company, form_no }
    });
    return res.data;
  };


  // 3️⃣ Form Dropdown
  getFormsForLForms = async (company) => {
    const res = await axios.get(`${API_BASE_URL}/lforms/forms`, {
      params: { company }
    });
    return res.data;
  };

  // 4️⃣ Report Type Dropdown
  getReportTypesForLForms = async (company, form_no, period) => {
    const res = await axios.get(`${API_BASE_URL}/lforms/reporttypes`, {
      params: { company, form_no, period }
    });
    return res.data;
  };

  // 5️⃣ Final Table Data
  getReportDataForLForms = async (company, form_no, period, report_type = null) => {
    const res = await axios.get(`${API_BASE_URL}/lforms/data`, {
      params: { company, form_no, period, report_type }
    });
    return res.data;
  };



  // =====================
  // PERIOD SELECTION APIs
  // =====================
  // 1️⃣ Get all Financial Years
  getFinancialYears = async () => {
    const response = await axios.get(`${API_BASE_URL}/periods/years`);
    return response.data;
  };

  // 2️⃣ Get Period Types (Q1, HY, etc.) for a selected FY
  getPeriodTypes = async (year) => {
    const response = await axios.get(`${API_BASE_URL}/periods/types?year=${encodeURIComponent(year)}`);
    return response.data;
  };

  // 3️⃣ Get Period Ranges (Apr 2021-Jun 2021...)
  getPeriodRanges = async (year, periodType) => {
    const response = await axios.get(
      `${API_BASE_URL}/periods/ranges?year=${encodeURIComponent(year)}&period_type=${encodeURIComponent(periodType)}`
    );
    return response.data;
  };

  // 4️⃣ Get Monthly Period Breakdown (dd-mm-yyyy format)
  getMonthlyPeriods = async (rangeValue) => {
    const response = await axios.get(
      `${API_BASE_URL}/periods/months?range_value=${encodeURIComponent(rangeValue)}`
    );
    return response.data;
  };


  // ==========================
  // IRDAI MONTHLY DATA APIs 
  // ==========================

  // 1️⃣ Get Available Report Months
  getIrdaiReportMonths = async () => {
    const response = await axios.get(`${API_BASE_URL}/irdai-monthly/months`);
    return response.data;
  };

  // 2️⃣ Get Insurers for a Selected Month
  getIrdaiInsurers = async (reportMonth) => {
    const response = await axios.get(`${API_BASE_URL}/irdai-monthly/insurers`, {
      params: { report_month: reportMonth },
    });
    return response.data.insurers;
  };

  // 3️⃣ Get Detailed Data For Selected Insurer
  getIrdaiInsurerDetails = async (reportMonth, insurerName) => {
    const response = await axios.get(`${API_BASE_URL}/irdai-monthly/details`, {
      params: {
        report_month: reportMonth,
        insurer_name: insurerName,
      },
    });
    return response.data; // includes both total + category rows
  };

  // 4️⃣ Get Premium Types
  getPremiumTypes = async () => {
    const response = await axios.get(`${API_BASE_URL}/irdai-monthly/premium/types`);
    return response.data;
  };

  // ================================
  // COMPANY METRICS APIs 
  // ================================

  // 1️⃣ Get All Companies
  getCompaniesforMetrics = async () => {
    const response = await axios.get(`${API_BASE_URL}/company-metrics/companies`);
    return response.data.companies;
  };

  // 2️⃣ Get Premium Types for a Company
  getCompanyPremiumTypesforMetrics = async (company) => {
    const response = await axios.get(`${API_BASE_URL}/company-metrics/premium-types`, {
      params: { company },
    });
    return response.data.premium_types;
  };

  // 3️⃣ Get Categories for Company + Premium Type
  getCompanyCategoriesforMetrics = async (company, premiumType) => {
    const response = await axios.get(`${API_BASE_URL}/company-metrics/categories`, {
      params: {
        company,
        premium_type: premiumType,
      },
    });
    return response.data.categories;
  };

  // 4️⃣ Get Descriptions for Company + Premium Type + Category
  getCompanyDescriptionsforMetrics = async (company, premiumType, category) => {
    const response = await axios.get(`${API_BASE_URL}/company-metrics/descriptions`, {
      params: {
        company,
        premium_type: premiumType,
        category,
      },
    });
    return response.data.descriptions;
  };

  // 5️⃣ Get Full Details for the Selected Filters
  // 5️⃣ Get Full Details for the Selected Filters
  getMetricDetails = async (company, premiumType, category, description) => {
    const response = await axios.get(`${API_BASE_URL}/company-metrics/details`, {
      params: {
        company,
        premium_type: premiumType,
        category,
        description,
      },
    });
    return response.data; // full record list
  };

  // ================================
  // CRUD APIs 
  // ================================

  // 🟢 Create new record
  createMetric = async (payload) => {
    const response = await axios.post(`${API_BASE_URL}/company-metrics/create`, payload);
    return response.data;
  };

  // 🔵 Get a single record by ID
  getMetricById = async (id) => {
    const response = await axios.get(`${API_BASE_URL}/company-metrics/get/${id}`);
    return response.data;
  };

  // 🟡 Full Update
  updateMetric = async (id, payload) => {
    const response = await axios.put(`${API_BASE_URL}/company-metrics/update/${id}`, payload);
    return response.data;
  };

  // 🟣 Patch (partial update)
  patchMetric = async (id, payload) => {
    const response = await axios.patch(`${API_BASE_URL}/company-metrics/patch/${id}`, payload);
    return response.data;
  };

  // 🔴 Delete record
  deleteMetric = async (id) => {
    try {
      if (!id) {
        throw new Error('Record ID is required');
      }
      const response = await axios.delete(`${API_BASE_URL}/company-metrics/delete/${id}`);
      return response.data;
    } catch (error) {
      console.error('Error in deleteMetric:', error);
      if (error.response) {
        // Server responded with error status
        if (error.response.status === 404) {
          throw new Error('Record not found. It may have already been deleted.');
        } else if (error.response.status === 500) {
          throw new Error('Server error. Please try again later.');
        }
        throw new Error(error.response.data?.detail || `Failed to delete record: ${error.response.statusText}`);
      } else if (error.request) {
        // Request was made but no response received
        throw new Error('No response from server. Please check if the backend server is running.');
      } else {
        // Error setting up the request
        throw new Error(`Error setting up delete request: ${error.message}`);
      }
    }
  };

  // 🔵 Get Unique Values for Form Fields
  getCompanyMetricUniqueValues = async (company, field) => {
    const response = await axios.get(`${API_BASE_URL}/company-metrics/unique-values`, {
      params: { company, field },
    });
    return response.data;
  };

  // ================================
  // METRICS DASHBOARD APIs
  // ================================

  // 1️⃣ Get Dashboard Data for Selected Descriptions (Metrics)
  getMetricsDashboardData = async (descriptions) => {
    try {
      if (!descriptions || !Array.isArray(descriptions) || descriptions.length === 0) {
        return [];
      }

      const response = await axios.post(`${API_BASE_URL}/company-metrics/dashboard-data`,
        { descriptions: descriptions },
        {
          headers: {
            'Content-Type': 'application/json'
          }
        }
      );
      return response.data || [];
    } catch (error) {
      console.error('Error in getMetricsDashboardData:', error);
      if (error.response) {
        // Server responded with error status
        if (error.response.status === 404) {
          console.error('Endpoint /api/company-metrics/dashboard-data not found. Please check backend route registration.');
        }
        throw error;
      } else if (error.request) {
        // Request was made but no response received
        console.error('No response from server for dashboard-data endpoint.');
        throw error;
      } else {
        // Error setting up the request
        console.error('Error setting up dashboard-data request:', error.message);
        throw error;
      }
    }
  };

  // 2️⃣ Get Selected Descriptions for Metrics Dashboard (uses same table as Economy)
  getSelectedDescriptionsMetrics = async () => {
    try {
      const response = await axios.get(`${API_BASE_URL}/economy/selected-descriptions`);
      return response.data.descriptions || [];
    } catch (error) {
      console.error('Error fetching selected descriptions:', error);
      return [];
    }
  };

  // 3️⃣ Update Selected Descriptions for Metrics Dashboard (uses same table as Economy)
  updateSelectedDescriptionsMetrics = async (descriptions, removedDescription = null) => {
    const response = await axios.post(`${API_BASE_URL}/economy/update-selected-descriptions`,
      {
        descriptions: descriptions,
        removed_description: removedDescription
      },
      {
        headers: {
          'Content-Type': 'application/json'
        }
      }
    );
    return response.data;
  };

  // 4️⃣ Get Selected Row IDs for Metrics Dashboard
  getSelectedRowIdsMetrics = async (dataType, description) => {
    try {
      const response = await axios.get(
        `${API_BASE_URL}/economy/selected-row-ids?data_type=${dataType}&description=${encodeURIComponent(description)}`
      );
      return response.data.row_ids || [];
    } catch (error) {
      console.error('Error fetching selected row IDs:', error);
      return [];
    }
  };

  // 5️⃣ Update Selected Row IDs for Metrics Dashboard
  updateSelectedRowIdsMetrics = async (dataType, description, rowIds) => {
    const response = await axios.post(
      `${API_BASE_URL}/economy/update-selected-row-ids`,
      {
        data_type: dataType,
        description: description,
        row_ids: rowIds
      },
      {
        headers: {
          'Content-Type': 'application/json'
        }
      }
    );
    return response.data;
  };

  // ================================
  // IRDAI Monthly Dashboard
  // ================================
  async getDashboardTotals(startDate, endDate) {
    const response = await axios.get(
      `${API_BASE_URL}/irdai-monthly/dashboard/totals`,
      {
        params: { start_date: startDate, end_date: endDate }
      }
    );
    return response.data;
  }

  async getMetricWisePremium(startDate, endDate) {
    const response = await axios.get(
      `${API_BASE_URL}/irdai-monthly/dashboard/metric-wise-premium`,
      {
        params: { start_date: startDate, end_date: endDate }
      }
    );
    return response.data;
  }

  async getInsurers() {
    const response = await axios.get(`${API_BASE_URL}/irdai-monthly/company/insurers`);
    return response.data;
  }

  async getCompanyTotals(insurerName, startDate, endDate) {
    const response = await axios.get(
      `${API_BASE_URL}/irdai-monthly/company/totals`,
      {
        params: {
          insurer_name: insurerName,
          start_date: startDate,
          end_date: endDate
        }
      }
    );
    return response.data;
  }

  async getCompanyMetricWisePremium(insurerName, startDate, endDate) {
    const response = await axios.get(
      `${API_BASE_URL}/irdai-monthly/company/metric-wise-premium`,
      {
        params: {
          insurer_name: insurerName,
          start_date: startDate,
          end_date: endDate
        }
      }
    );
    return response.data;
  }

  // 1️⃣6️⃣ Monthwise Company All Metrics
  async getMonthwiseCompanyAllMetrics(insurerName, startDate, endDate) {
    const response = await axios.get(`${API_BASE_URL}/irdai-monthly/monthwise/company-all-metrics`, {
      params: {
        insurer_name: insurerName,
        start_date: startDate,
        end_date: endDate
      }
    });
    return response.data;
  }

  async getIrdaiPeriodTypes() {
    const response = await axios.get(`${API_BASE_URL}/irdai-monthly/period/types`);
    return response.data;
  }

  async getIrdaiPeriodOptions(type) {
    const response = await axios.get(`${API_BASE_URL}/irdai-monthly/period/options?type=${type}`);
    return response.data;
  }

  // 6️⃣ Get Premium Grand Totals
  async getPremiumGrandTotals(premiumType, startDate, endDate) {
    const response = await axios.get(`${API_BASE_URL}/irdai-monthly/premium/grand-totals`, {
      params: {
        premium_type: premiumType,
        start_date: startDate,
        end_date: endDate
      }
    });
    return response.data;
  }

  // 7️⃣ Get Premium Wise Companies
  async getPremiumWiseCompanies(premiumType, startDate, endDate) {
    const response = await axios.get(`${API_BASE_URL}/irdai-monthly/premium/companies`, {
      params: {
        premium_type: premiumType,
        start_date: startDate,
        end_date: endDate
      }
    });
    return response.data;
  }

  // 8️⃣ Get Market Share Premium By Insurer
  async getMarketSharePremiumByInsurer(insurerName, startDate, endDate) {
    const response = await axios.get(`${API_BASE_URL}/irdai-monthly/market-share/premium-by-insurer`, {
      params: {
        insurer_name: insurerName,
        start_date: startDate,
        end_date: endDate
      }
    });
    return response.data;
  }

  // 9️⃣ Get Growth Metric Types
  async getGrowthMetricTypes() {
    const response = await axios.get(`${API_BASE_URL}/irdai-monthly/growth/metric-types`);
    return response.data;
  }
  // 10️⃣ Get Company List (Insurers)
  async getCompanyList() {
    const response = await axios.get(`${API_BASE_URL}/irdai-monthly/company/insurers`);
    return response.data;
  }
  // 11️⃣ Get Company Premium Growth
  async getCompanyPremiumGrowth(insurerName, metric, startDate, endDate) {
    const response = await axios.get(`${API_BASE_URL}/irdai-monthly/growth/company-premium`, {
      params: {
        insurer_name: insurerName,
        metric: metric,
        start_date: startDate,
        end_date: endDate
      }
    });
    return response.data;
  }
}

export default new ApiService();
export { API_BASE_URL };<|MERGE_RESOLUTION|>--- conflicted
+++ resolved
@@ -3,12 +3,12 @@
 
 import axios from 'axios';
 
-<<<<<<< HEAD
-// Use environment variable or relative URL for production
-const API_BASE_URL = import.meta.env.VITE_API_BASE_URL ||
-  (import.meta.env.PROD ? '/api' : 'http://localhost:8000/api');
-=======
->>>>>>> 70ed793b
+// <<<<<<< backend_main
+// // Use environment variable or relative URL for production
+// const API_BASE_URL = import.meta.env.VITE_API_BASE_URL ||
+//   (import.meta.env.PROD ? '/api' : 'http://localhost:8000/api');
+// =======
+// >>>>>>> main
 
 class ApiService {
 
