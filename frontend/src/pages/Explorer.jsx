--- conflicted
+++ resolved
@@ -79,24 +79,6 @@
         return ext === 'pdf' ? 'pdf' : ext;
     };
 
-<<<<<<< HEAD
-  return (
-    <div className="fade-in" style={{ padding: '1rem' }}>
-        {/* Header Section */}
-        <div style={{ marginBottom: '2rem' }}>
-            <div style={{ display: 'flex', alignItems: 'center', gap: '1rem', marginBottom: '0.5rem' }}>
-                                        {/* Hamburger Menu Icon */}
-            <button
-              className="hide-hamburger-desktop"
-              onClick={() => {
-                console.log('Explorer hamburger clicked!');
-                if (onMenuClick) {
-                  onMenuClick();
-                } else {
-                  console.log('onMenuClick is not defined');
-                }
-              }}
-=======
     const FileGrid = () => (
         <div style={{
             display: 'grid',
@@ -108,7 +90,6 @@
                 <div
                     key={index}
                     onClick={() => selectFile(file)}
->>>>>>> b446ea18
                     style={{
                         border: '1px solid #e9ecef',
                         borderRadius: '8px',
