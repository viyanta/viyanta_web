import React from 'react'
import Button from '../utils/Button.jsx'
import ApiService from '../services/api.js'
import { useStats } from '../context/StatsContext.jsx'
import DataTable from '../components/DataTable.jsx'
import SourceFileViewer from '../components/SourceFileViewer.jsx'
import { subscribeToAuthChanges } from '../firebase/auth.js'
import { useState, useEffect } from 'react';

function ExplorerAllUsers({ onMenuClick }) {
    const { refreshStats } = useStats();
    const [error, setError] = React.useState(null);
    const [loading, setLoading] = React.useState(false);
    const [user, setUser] = React.useState(null);
    const [authLoading, setAuthLoading] = React.useState(true);
    
    // All users data state
    const [allUsersData, setAllUsersData] = React.useState({});
    const [selectedUser, setSelectedUser] = React.useState(null);
    const [selectedFolder, setSelectedFolder] = React.useState(null);
    const [folderFiles, setFolderFiles] = React.useState([]);
    const [selectedFile, setSelectedFile] = React.useState(null);
    const [jsonData, setJsonData] = React.useState(null);
    const [jsonLoading, setJsonLoading] = React.useState(false);
    const [view, setView] = React.useState('users'); // 'users' | 'folders' | 'files'
    
    // S3 data state
    const [s3Data, setS3Data] = React.useState({});
    
    // State for managing comments and review status
    const [tableComments, setTableComments] = useState({});
    const [tableStatus, setTableStatus] = useState({});
    const [reviewMode, setReviewMode] = useState(false);

    // Handle comment changes for a specific table
    const handleCommentChange = (pageIndex, tableIndex, comment) => {
        const key = `${pageIndex}-${tableIndex}`;
        setTableComments(prev => ({
            ...prev,
            [key]: comment
        }));
    };

    // Handle status changes (approve/reject) for a specific table
    const handleStatusChange = (pageIndex, tableIndex, status) => {
        const key = `${pageIndex}-${tableIndex}`;
        setTableStatus(prev => ({
            ...prev,
            [key]: status
        }));
        
        // Here you would typically save to backend
        console.log(`Table ${pageIndex}-${tableIndex} marked as: ${status}`);
    };

    // Get status for a specific table
    const getTableStatus = (pageIndex, tableIndex) => {
        const key = `${pageIndex}-${tableIndex}`;
        return tableStatus[key] || 'pending';
    };

    // Get comment for a specific table
    const getTableComment = (pageIndex, tableIndex) => {
        const key = `${pageIndex}-${tableIndex}`;
        return tableComments[key] || '';
    };

    // Save review data to localStorage
    const saveReviewData = () => {
        const reviewData = {
            tableComments,
            tableStatus,
            timestamp: new Date().toISOString(),
            fileId: selectedFile?.id || selectedFile?.filename
        };
        localStorage.setItem(`reviewData_${selectedFile?.id || selectedFile?.filename}`, JSON.stringify(reviewData));
    };

    // Load review data from localStorage
    const loadReviewData = () => {
        if (!selectedFile) return;
        
        const savedData = localStorage.getItem(`reviewData_${selectedFile?.id || selectedFile?.filename}`);
        if (savedData) {
            try {
                const parsed = JSON.parse(savedData);
                setTableComments(parsed.tableComments || {});
                setTableStatus(parsed.tableStatus || {});
            } catch (error) {
                console.error('Error loading review data:', error);
            }
        }
    };

    // Export review data
    const exportReviewData = () => {
        if (!selectedFile) return;
        
        const exportData = {
            filename: selectedFile.filename,
            user: selectedUser,
            folder: selectedFolder,
            reviewDate: new Date().toISOString(),
            tables: Object.keys(tableStatus).map(key => {
                const [pageIndex, tableIndex] = key.split('-').map(Number);
                return {
                    page: pageIndex + 1,
                    table: tableIndex + 1,
                    status: tableStatus[key],
                    comment: tableComments[key] || '',
                    timestamp: new Date().toISOString()
                };
            }),
            summary: {
                totalTables: Object.keys(tableStatus).length,
                approved: Object.values(tableStatus).filter(status => status === 'approved').length,
                rejected: Object.values(tableStatus).filter(status => status === 'rejected').length,
                pending: Object.values(tableStatus).filter(status => status === 'pending').length,
                withComments: Object.values(tableComments).filter(comment => comment.trim() !== '').length
            }
        };
        
        const blob = new Blob([JSON.stringify(exportData, null, 2)], { type: 'application/json' });
        const url = URL.createObjectURL(blob);
        const a = document.createElement('a');
        a.href = url;
        a.download = `review_${selectedFile.filename.replace(/\.[^/.]+$/, '')}_${new Date().toISOString().split('T')[0]}.json`;
        document.body.appendChild(a);
        a.click();
        document.body.removeChild(a);
        URL.revokeObjectURL(url);
    };

    // Auto-save review data when it changes
    useEffect(() => {
        if (selectedFile && (Object.keys(tableComments).length > 0 || Object.keys(tableStatus).length > 0)) {
            saveReviewData();
        }
    }, [tableComments, tableStatus, selectedFile]);

    // Load review data when file changes
    useEffect(() => {
        if (selectedFile) {
            loadReviewData();
        }
    }, [selectedFile]);
    
    // Set up Firebase auth listener (for authentication context)
    React.useEffect(() => {
        const unsubscribe = subscribeToAuthChanges((authUser) => {
            setAuthLoading(false);
            if (authUser) {
                const userData = {
                    id: authUser.uid,
                    email: authUser.email,
                    name: authUser.displayName || authUser.email,
                    photoURL: authUser.photoURL
                };
                setUser(userData);
                console.log('Firebase user authenticated:', userData);
            } else {
                setUser(null);
                console.log('No user authenticated');
            }
        });

        return () => unsubscribe();
    }, []);

    // Load all users data on component mount
    React.useEffect(() => {
        loadAllUsersData();
    }, []);
    
    // Load all users data using new API
    const loadAllUsersData = async () => {
        setLoading(true);
        setError(null);
        try {
            console.log('Loading all users data...');
            const response = await ApiService.getAllUsersData();
            console.log('All users data response:', response);
            
            setAllUsersData(response.users_data || {});
            setS3Data(response.s3_data || {});
        } catch (error) {
            console.error('Failed to load all users data:', error);
            setError('Failed to load all users data: ' + error.message);
        } finally {
            setLoading(false);
        }
    };

    // Load files for a specific user's folder
    const loadUserFolderFiles = async (userId, folderName) => {
        setLoading(true);
        setError(null);
        try {
            console.log('Loading files for user:', userId, 'folder:', folderName);
            const response = await ApiService.getAllUsersFolderFiles(userId, folderName);
            console.log('Folder files response:', response);
            
            setFolderFiles(response.files || []);
            setSelectedUser(userId);
            setSelectedFolder(folderName);
            setView('files');
        } catch (error) {
            console.error('Failed to load folder files:', error);
            setError('Failed to load folder files: ' + error.message);
        } finally {
            setLoading(false);
        }
    };

    // Select and load JSON for a file
    const selectFile = async (file) => {
        if (!selectedUser || !selectedFolder) {
            setError('No user or folder selected');
            return;
        }

        console.log('Selected file object:', file); // Debug log
        console.log('File has s3_pdf_key:', file?.s3_pdf_key); // Debug log
        console.log('File has file_id:', file?.file_id); // Debug log
        
        // Add user and folder info to the file object for the PDF viewer
        const enhancedFile = {
            ...file,
            user_id: selectedUser,
            folder_name: selectedFolder
        };
        
        console.log('Enhanced file object:', enhancedFile); // Debug log
        
        setSelectedFile(enhancedFile);
        setJsonData(null);
        setJsonLoading(true);
        
        try {
            // Use the base filename to load the best available JSON (Gemini verified preferred)
            const filenameToLoad = file.base_name || file.filename || file.json_filename;
            console.log('Loading JSON for file:', filenameToLoad, 'with verification status:', file.has_gemini_verification);
            
            const response = await ApiService.getAllUsersJsonData(
                selectedUser, 
                selectedFolder, 
                filenameToLoad  // Backend will prioritize Gemini verified > extracted > legacy
            );
            console.log('JSON data response:', response);
            // Extract the actual data based on verification status
            let actualData = response.data;
            let pages = [];
            let totalPages = 0;
            let summary = {};
            
            // For Gemini verified data, extract from corrected_data
            if (response.verification_status === 'gemini_verified' && actualData.corrected_data) {
                pages = actualData.corrected_data.pages || [];
                totalPages = actualData.corrected_data.total_pages || 0;
                summary = actualData.corrected_data.summary || {};
            } else {
                // For extracted or legacy data, use direct structure
                pages = actualData.pages || [];
                totalPages = actualData.total_pages || 0;
                summary = actualData.summary || {};
            }
            
            // Calculate total tables if not in summary
            const totalTables = summary.total_tables_found || 
                pages.reduce((total, page) => total + (page.tables?.length || 0), 0);
            
            setJsonData({
                pages: pages,
                total_pages: totalPages,
                summary: {
                    ...summary,
                    total_tables_found: totalTables
                },
                mode: actualData.mode || actualData.corrected_data?.mode || 'unknown',
                metadata: {
                    verification_status: response.verification_status,
                    gemini_verified: response.metadata?.gemini_verified || false,
                    data_priority: response.metadata?.data_priority || 'unknown',
                    file_source: response.metadata?.file_source || 'unknown'
                }
            });
        } catch (error) {
            console.error('Failed to load JSON data:', error);
            setError('Failed to load JSON data: ' + error.message);
        } finally {
            setJsonLoading(false);
        }
    };

    // Navigate back to users view
    const navigateToUsers = () => {
        setView('users');
        setSelectedUser(null);
        setSelectedFolder(null);
        setFolderFiles([]);
        setSelectedFile(null);
        setJsonData(null);
    };

    // Navigate back to folders view
    const navigateToFolders = () => {
        setView('folders');
        setSelectedFolder(null);
        setFolderFiles([]);
        setSelectedFile(null);
        setJsonData(null);
    };

    // Format file size
    const formatFileSize = (bytes) => {
        if (bytes === 0) return '0 Bytes';
        const k = 1024;
        const sizes = ['Bytes', 'KB', 'MB', 'GB'];
        const i = Math.floor(Math.log(bytes) / Math.log(k));
        return parseFloat((bytes / Math.pow(k, i)).toFixed(2)) + ' ' + sizes[i];
    };

    // Format date
    const formatDate = (dateString) => {
        return new Date(dateString).toLocaleString();
    };

    // Render table data with proper structure
    const renderTableData = (pages) => {
        if (!pages || pages.length === 0) {
            return (
                <div style={{ color: '#6b7280', textAlign: 'center', padding: '2rem' }}>
                    No data available
                </div>
            );
        }

        return (
            <div style={{ display: 'flex', flexDirection: 'column', gap: '1.5rem' }}>
                {pages.map((page, pageIndex) => (
                    <div key={pageIndex} style={{
                        border: '1px solid #e5e7eb',
                        borderRadius: '8px',
                        padding: '1rem',
                        backgroundColor: 'white'
                    }}>
                        <h4 style={{
                            fontWeight: '600',
                            marginBottom: '0.75rem',
                            color: '#4f46e5',
                            fontSize: '1.1rem',
                            fontFamily: '"Segoe UI", "Roboto", "Helvetica Neue", Arial, sans-serif'
                        }}>
                            📄 Page {page.page_number}
                        </h4>
                        
                        {page.tables && page.tables.length > 0 ? (
                            <div style={{ display: 'flex', flexDirection: 'column', gap: '1rem' }}>
                                {page.tables.map((table, tableIndex) => (
                                    <div key={tableIndex} style={{
                                        border: '1px solid #d1d5db',
                                        borderRadius: '6px',
                                        padding: '0.75rem',
                                        backgroundColor: '#f9fafb'
                                    }}>
                                        <div style={{
                                            display: 'flex',
                                            justifyContent: 'space-between',
                                            alignItems: 'center',
                                            marginBottom: '0.5rem',
                                            flexWrap: 'wrap',
                                            gap: '0.5rem'
                                        }}>
                                            <h5 style={{
                                                fontWeight: '500',
                                                color: '#374151',
                                                margin: 0,
                                                fontSize: '1rem',
                                                fontFamily: '"Segoe UI", "Roboto", "Helvetica Neue", Arial, sans-serif'
                                            }}>
                                                📊 Table {table.table_number || tableIndex + 1}
                                                {table.method && (
                                                    <span style={{ 
                                                        fontSize: '0.875rem', 
                                                        color: '#6b7280',
                                                        marginLeft: '0.5rem',
                                                        fontFamily: '"Segoe UI", "Roboto", "Helvetica Neue", Arial, sans-serif'
                                                    }}>
                                                        ({table.method})
                                                    </span>
                                                )}
                                            </h5>
                                            <span style={{
                                                fontSize: '0.875rem',
                                                color: '#6c7280',
                                                fontFamily: '"Segoe UI", "Roboto", "Helvetica Neue", Arial, sans-serif'
                                            }}>
                                                {table.total_rows || 0} rows × {table.total_columns || 0} cols
                                            </span>
                                        </div>
                                        
                                        {table.headers && table.data ? (
                                            <div style={{ 
                                                overflowX: 'auto',
                                                border: '1px solid #d1d5db',
                                                borderRadius: '4px',
                                                backgroundColor: 'white'
                                            }}>
                                                <table style={{
                                                    width: '100%',
                                                    borderCollapse: 'collapse',
                                                    fontSize: '14px',
                                                    fontFamily: '"Segoe UI", "Roboto", "Helvetica Neue", Arial, sans-serif'
                                                }}>
                                                    <thead>
                                                        <tr style={{ backgroundColor: '#f3f4f6' }}>
                                                            {table.headers.map((header, headerIndex) => (
                                                                <th 
                                                                    key={headerIndex}
                                                                    style={{
                                                                        border: '1px solid #d1d5db',
                                                                        padding: '0.75rem',
                                                                        textAlign: 'left',
                                                                        fontWeight: '600',
                                                                        color: '#1f2937',
                                                                        minWidth: '120px',
                                                                        maxWidth: '250px',
                                                                        wordBreak: 'break-word',
                                                                        fontSize: '14px',
                                                                        fontFamily: '"Segoe UI", "Roboto", "Helvetica Neue", Arial, sans-serif'
                                                                    }}
                                                                >
                                                                    {header}
                                                                </th>
                                                            ))}
                                                        </tr>
                                                    </thead>
                                                    <tbody>
                                                        {table.data.map((row, rowIndex) => (
                                                            <tr key={rowIndex} style={{
                                                                backgroundColor: rowIndex % 2 === 0 ? 'white' : '#f9fafb'
                                                            }}>
                                                                {table.headers.map((header, cellIndex) => (
                                                                    <td 
                                                                        key={cellIndex}
                                                                        style={{
                                                                            border: '1px solid #d1d5db',
                                                                            padding: '0.75rem',
                                                                            maxWidth: '250px',
                                                                            wordBreak: 'break-word',
                                                                            whiteSpace: 'pre-wrap',
                                                                            fontSize: '13px',
                                                                            fontFamily: '"Segoe UI", "Roboto", "Helvetica Neue", Arial, sans-serif',
                                                                            color: '#374151',
                                                                            lineHeight: '1.5'
                                                                        }}
                                                                    >
                                                                        {row[header] || ''}
                                                                    </td>
                                                                ))}
                                                            </tr>
                                                        ))}
                                                    </tbody>
                                                </table>
                                            </div>
                                        ) : (
                                            <div style={{
                                                color: '#6b7280',
                                                fontStyle: 'italic',
                                                textAlign: 'center',
                                                padding: '1rem'
                                            }}>
                                                Table structure not available
                                            </div>
                                        )}
                                        
                                        {/* Remove the "Showing first 10 rows" message since we now show all rows */}
                                        
                                        {/* Review Section - Only show when review mode is enabled */}
                                        {reviewMode && (
                                            <div style={{
                                                marginTop: '1rem',
                                                padding: '1rem',
                                                backgroundColor: '#f8f9fa',
                                                border: '1px solid #dee2e6',
                                                borderRadius: '6px',
                                                borderTop: '2px solid #007bff'
                                            }}>
                                                <div style={{
                                                    display: 'flex',
                                                    alignItems: 'center',
                                                    gap: '0.5rem',
                                                    marginBottom: '0.75rem'
                                                }}>
                                                    <span style={{ fontSize: '1.2rem' }}>🔍</span>
                                                    <h6 style={{
                                                        margin: 0,
                                                        fontSize: '0.95rem',
                                                        fontWeight: '600',
                                                        color: '#495057',
                                                        fontFamily: '"Segoe UI", "Roboto", "Helvetica Neue", Arial, sans-serif'
                                                    }}>
                                                        Review & Feedback
                                                    </h6>
                                                    {/* Status Badge */}
                                                    <span style={{
                                                        padding: '0.25rem 0.5rem',
                                                        borderRadius: '12px',
                                                        fontSize: '0.75rem',
                                                        fontWeight: '500',
                                                        fontFamily: '"Segoe UI", "Roboto", "Helvetica Neue", Arial, sans-serif',
                                                        ...(getTableStatus(pageIndex, tableIndex) === 'approved' ? {
                                                            backgroundColor: '#d4edda',
                                                            color: '#155724',
                                                            border: '1px solid #c3e6cb'
                                                        } : getTableStatus(pageIndex, tableIndex) === 'rejected' ? {
                                                            backgroundColor: '#f8d7da',
                                                            color: '#721c24',
                                                            border: '1px solid #f5c6cb'
                                                        } : {
                                                            backgroundColor: '#fff3cd',
                                                            color: '#856404',
                                                            border: '1px solid #ffeaa7'
                                                        })
                                                    }}>
                                                        {getTableStatus(pageIndex, tableIndex) === 'approved' ? '✅ Approved' :
                                                         getTableStatus(pageIndex, tableIndex) === 'rejected' ? '❌ Rejected' : '⏳ Pending Review'}
                                                    </span>
                                                </div>
                                                
                                                {/* Comment Box */}
                                                <div style={{ marginBottom: '1rem' }}>
                                                    <label style={{
                                                        display: 'block',
                                                        fontSize: '0.85rem',
                                                        fontWeight: '500',
                                                        color: '#495057',
                                                        marginBottom: '0.5rem',
                                                        fontFamily: '"Segoe UI", "Roboto", "Helvetica Neue", Arial, sans-serif'
                                                    }}>
                                                        💬 Add comment or mark incorrect data:
                                                    </label>
                                                    <textarea
                                                        value={getTableComment(pageIndex, tableIndex)}
                                                        onChange={(e) => handleCommentChange(pageIndex, tableIndex, e.target.value)}
                                                        placeholder="Enter your feedback, mark incorrect cells, or add notes about this table..."
                                                        style={{
                                                            width: '100%',
                                                            minHeight: '80px',
                                                            padding: '0.75rem',
                                                            border: '1px solid #ced4da',
                                                            borderRadius: '4px',
                                                            fontSize: '0.85rem',
                                                            fontFamily: '"Segoe UI", "Roboto", "Helvetica Neue", Arial, sans-serif',
                                                            resize: 'vertical',
                                                            lineHeight: '1.4'
                                                        }}
                                                    />
                                                </div>
                                                
                                                {/* Action Buttons */}
                                                <div style={{
                                                    display: 'flex',
                                                    gap: '0.75rem',
                                                    flexWrap: 'wrap'
                                                }}>
                                                    <button
                                                        onClick={() => handleStatusChange(pageIndex, tableIndex, 'approved')}
                                                        style={{
                                                            background: getTableStatus(pageIndex, tableIndex) === 'approved' ? '#28a745' : '#6c757d',
                                                            color: 'white',
                                                            border: 'none',
                                                            borderRadius: '4px',
                                                            padding: '0.5rem 1rem',
                                                            fontSize: '0.85rem',
                                                            cursor: 'pointer',
                                                            transition: 'all 0.2s ease',
                                                            fontWeight: '500',
                                                            display: 'flex',
                                                            alignItems: 'center',
                                                            gap: '0.5rem'
                                                        }}
                                                    >
                                                        ✅ Approve Table
                                                    </button>
                                                    <button
                                                        onClick={() => handleStatusChange(pageIndex, tableIndex, 'rejected')}
                                                        style={{
                                                            background: getTableStatus(pageIndex, tableIndex) === 'rejected' ? '#dc3545' : '#6c757d',
                                                            color: 'white',
                                                            border: 'none',
                                                            borderRadius: '4px',
                                                            padding: '0.5rem 1rem',
                                                            fontSize: '0.85rem',
                                                            cursor: 'pointer',
                                                            transition: 'all 0.2s ease',
                                                            fontWeight: '500',
                                                            display: 'flex',
                                                            alignItems: 'center',
                                                            gap: '0.5rem'
                                                        }}
                                                    >
                                                        ❌ Reject Table
                                                    </button>
                                                    <button
                                                        onClick={() => handleStatusChange(pageIndex, tableIndex, 'pending')}
                                                        style={{
                                                            background: getTableStatus(pageIndex, tableIndex) === 'pending' ? '#ffc107' : '#6c757d',
                                                            color: '#212529',
                                                            border: 'none',
                                                            borderRadius: '4px',
                                                            padding: '0.5rem 1rem',
                                                            fontSize: '0.85rem',
                                                            cursor: 'pointer',
                                                            transition: 'all 0.2s ease',
                                                            fontWeight: '500',
                                                            display: 'flex',
                                                            alignItems: 'center',
                                                            gap: '0.5rem'
                                                        }}
                                                    >
                                                        ⏳ Mark Pending
                                                    </button>
                                                </div>
                                            </div>
                                        )}
                                    </div>
                                ))}
                            </div>
                        ) : (
                            <div style={{
                                color: '#6b7280',
                                fontStyle: 'italic',
                                backgroundColor: '#f9fafb',
                                padding: '0.75rem',
                                borderRadius: '6px',
                                textAlign: 'center'
                            }}>
                                No tables found on this page
                            </div>
                        )}
                        
                        {page.text && (
                            <details className="mt-4">
                                <summary className="cursor-pointer text-sm font-medium text-gray-600 hover:text-gray-800">
                                    View extracted text ({page.text.length} characters)
                                </summary>
                                <div className="mt-2 p-3 bg-gray-50 rounded text-sm max-h-64 overflow-y-auto">
                                    <pre className="whitespace-pre-wrap text-xs">{page.text}</pre>
                                </div>
                            </details>
                        )}
                    </div>
                ))}
            </div>
        );
    };

    // All Users View
    const AllUsersView = () => {
        const usersList = Object.entries(allUsersData);
        
        if (usersList.length === 0) {
            return (
                <div style={{ textAlign: 'center', padding: '2rem', color: 'var(--text-color-light)' }}>
                    <div style={{ fontSize: '3rem', marginBottom: '1rem' }}>👥</div>
                    <h3>No Users Found</h3>
                    <p>No user data available at the moment</p>
                </div>
            );
        }

        return (
            <div>
                {/* Users Grid */}
                <div style={{
                    display: 'grid',

                    gridTemplateColumns: window.innerWidth <= 768 ? 'repeat(auto-fill, minmax(200px, 1fr))' : 'repeat(auto-fill, minmax(150px, 2fr))',
                    gap: window.innerWidth <= 768 ? '0.75rem' : '1rem',
                    marginBottom: '2rem'
                }}>
                    {usersList.map(([userId, userData]) => (
                        <div
                            key={userId}
                            onClick={() => {
                                setSelectedUser(userId);
                                setView('folders');
                            }}
                            style={{
                                border: '1px solid #e9ecef',
                                borderRadius: '8px',
                                padding: window.innerWidth <= 768 ? '1rem' : '1.5rem',
                                cursor: 'pointer',
                                background: 'white',
                                transition: 'all 0.2s ease',
                                boxShadow: 'var(--shadow-light)',
                                minHeight: window.innerWidth <= 768 ? '120px' : 'auto'
                            }}
                            onMouseEnter={(e) => {
                                e.currentTarget.style.background = 'var(--background-color)';
                                e.currentTarget.style.transform = 'translateY(-2px)';
                            }}
                            onMouseLeave={(e) => {
                                e.currentTarget.style.background = 'white';
                                e.currentTarget.style.transform = 'translateY(0)';
                            }}
                        >
                            <div style={{
                                fontSize: window.innerWidth <= 768 ? '2rem' : '3rem',
                                textAlign: 'center',
                                marginBottom: window.innerWidth <= 768 ? '0.5rem' : '1rem'
                            }}>
                                👤
                            </div>
                            <div style={{
                                fontWeight: '600',
                                fontSize: window.innerWidth <= 768 ? 'clamp(14px, 3.5vw, 16px)' : '1rem',
                                marginBottom: window.innerWidth <= 768 ? '0.25rem' : '0.5rem',
                                textAlign: 'center',
                                color: 'var(--main-color)',
                                wordBreak: 'break-word'
                            }}>
                                {userId}
                            </div>
                            <div style={{
                                fontSize: window.innerWidth <= 768 ? 'clamp(12px, 3vw, 14px)' : '0.85rem',
                                color: 'var(--text-color-light)',
                                textAlign: 'center',
                                marginBottom: window.innerWidth <= 768 ? '0.25rem' : '0.5rem'
                            }}>
                                {userData.total_folders} folders
                            </div>
                            <div style={{
                                fontSize: window.innerWidth <= 768 ? 'clamp(10px, 2.5vw, 12px)' : '0.75rem',
                                color: 'var(--text-color-light)',
                                textAlign: 'center'
                            }}>
                                {userData.folders.reduce((sum, folder) => sum + folder.pdf_count, 0)} PDFs •{' '}
                                {userData.folders.reduce((sum, folder) => sum + folder.json_count, 0)} JSONs
                            </div>
                        </div>
                    ))}
                </div>

                {/* S3 Data Info (if any) */}
                {Object.keys(s3Data).length > 0 && (
                    <div>
                        <h4 style={{ color: 'var(--sub-color)', marginBottom: '1rem' }}>
                            ☁️ AWS S3 Users ({Object.keys(s3Data).length})
                        </h4>
                        <div style={{
                            background: 'rgba(63, 114, 175, 0.05)',
                            border: '1px solid rgba(63, 114, 175, 0.3)',
                            borderRadius: '8px',
                            padding: '1rem',
                            marginBottom: '2rem'
                        }}>
                            <p style={{ fontSize: '0.9rem', color: 'var(--text-color-light)', margin: 0 }}>
                                Additional data available in S3 storage
                            </p>
                        </div>
                    </div>
                )}
            </div>
        );
    };

    // User Folders View
    const UserFoldersView = () => {
        if (!selectedUser || !allUsersData[selectedUser]) {
            return (
                <div style={{ textAlign: 'center', padding: '2rem', color: 'var(--text-color-light)' }}>
                    <div style={{ fontSize: '2rem', marginBottom: '1rem' }}>📁</div>
                    <h3>No User Selected</h3>
                    <p>Please select a user to view their folders</p>
                </div>
            );
        }

        const userData = allUsersData[selectedUser];
        const folders = userData.folders || [];

        if (folders.length === 0) {
            return (
                <div style={{ textAlign: 'center', padding: '2rem', color: 'var(--text-color-light)' }}>
                    <div style={{ fontSize: '3rem', marginBottom: '1rem' }}>📁</div>
                    <h3>No Folders Found</h3>
                    <p>This user has no folders</p>
                </div>
            );
        }

        return (
            <div>
                {/* User Info */}
                <div style={{
                    background: 'var(--background-color)',
                    padding: '1rem',
                    borderRadius: '8px',
                    marginBottom: '1.5rem',
                    border: '1px solid #e9ecef'
                }}>
                    <div style={{ display: 'flex', alignItems: 'center', gap: '0.75rem' }}>
                        <div style={{ fontSize: '2rem' }}>👤</div>
                        <div>
                            <div style={{ fontWeight: '600', color: 'var(--main-color)' }}>
                                User: {selectedUser}
                            </div>
                            <div style={{ fontSize: '0.85rem', color: 'var(--text-color-light)' }}>
                                {folders.length} folders
                            </div>
                        </div>
                    </div>
                </div>

                {/* Folders Grid */}
                <div style={{
                    display: 'grid',
                    gridTemplateColumns: window.innerWidth <= 768 ? 'repeat(auto-fill, minmax(200px, 1fr))' : 'repeat(auto-fill, minmax(250px, 1fr))',
                    gap: window.innerWidth <= 768 ? '0.75rem' : '1rem',
                    marginBottom: '2rem'
                }}>
                    {folders.map((folder, index) => (
                        <div
                            key={index}
                            onClick={() => loadUserFolderFiles(selectedUser, folder.folder_name)}
                            style={{
                                border: '1px solid #e9ecef',
                                borderRadius: '8px',
                                padding: window.innerWidth <= 768 ? '1rem' : '1.5rem',
                                cursor: 'pointer',
                                background: 'white',
                                transition: 'all 0.2s ease',
                                boxShadow: 'var(--shadow-light)',
                                minHeight: window.innerWidth <= 768 ? '120px' : 'auto'
                            }}
                            onMouseEnter={(e) => {
                                e.currentTarget.style.background = 'var(--background-color)';
                                e.currentTarget.style.transform = 'translateY(-2px)';
                            }}
                            onMouseLeave={(e) => {
                                e.currentTarget.style.background = 'white';
                                e.currentTarget.style.transform = 'translateY(0)';
                            }}
                        >
                            <div style={{
                                fontSize: window.innerWidth <= 768 ? '2rem' : '3rem',
                                textAlign: 'center',
                                marginBottom: window.innerWidth <= 768 ? '0.5rem' : '1rem'
                            }}>
                                📁
                            </div>
                            <div style={{
                                fontWeight: '600',
                                fontSize: window.innerWidth <= 768 ? 'clamp(14px, 3.5vw, 16px)' : '1rem',
                                marginBottom: window.innerWidth <= 768 ? '0.25rem' : '0.5rem',
                                textAlign: 'center',
                                color: 'var(--main-color)',
                                wordBreak: 'break-word'
                            }}>
                                {folder.folder_name}
                            </div>
                            <div style={{
                                fontSize: window.innerWidth <= 768 ? 'clamp(12px, 3vw, 14px)' : '0.85rem',
                                color: 'var(--text-color-light)',
                                textAlign: 'center',
                                marginBottom: window.innerWidth <= 768 ? '0.25rem' : '0.5rem'
                            }}>
                                {folder.pdf_count} PDFs • {folder.json_count} JSONs
                            </div>
                            <div style={{
                                fontSize: window.innerWidth <= 768 ? 'clamp(10px, 2.5vw, 12px)' : '0.75rem',
                                color: 'var(--text-color-light)',
                                textAlign: 'center'
                            }}>
                                Created: {formatDate(folder.created_at)}
                            </div>
                        </div>
                    ))}
                </div>
            </div>
        );
    };

    // Files View for Selected Folder
    const FilesView = () => {
        if (!selectedUser || !selectedFolder || folderFiles.length === 0) {
            return (
                <div style={{ textAlign: 'center', padding: '2rem', color: 'var(--text-color-light)' }}>
                    <div style={{ fontSize: '2rem', marginBottom: '1rem' }}>📄</div>
                    <h3>No Files Found</h3>
                    <p>This folder appears to be empty</p>
                </div>
            );
        }

        return (
            <div>
                {/* Files Grid */}
                <div style={{
                    display: 'grid',
                    gridTemplateColumns: window.innerWidth <= 768 ? 'repeat(auto-fill, minmax(150px, 1fr))' : 'repeat(auto-fill, minmax(200px, 1fr))',
                    gap: window.innerWidth <= 768 ? '0.75rem' : '1rem',
                    marginBottom: '2rem'
                }}>
                    {folderFiles.map((file, index) => (
                        <div
                            key={index}
                            onClick={() => selectFile(file)}
                            style={{
                                border: '1px solid #e9ecef',
                                borderRadius: '8px',
                                padding: window.innerWidth <= 768 ? '0.75rem' : '1rem',
                                cursor: 'pointer',
                                background: selectedFile === file ? 'var(--sub-color)' : 'white',
                                color: selectedFile === file ? 'white' : 'var(--text-color-dark)',
                                transition: 'all 0.2s ease',
                                boxShadow: 'var(--shadow-light)',
                                minHeight: window.innerWidth <= 768 ? '100px' : 'auto'
                            }}
                            onMouseEnter={(e) => {
                                if (selectedFile !== file) {
                                    e.currentTarget.style.background = 'var(--background-color)';
                                }
                            }}
                            onMouseLeave={(e) => {
                                if (selectedFile !== file) {
                                    e.currentTarget.style.background = selectedFile === file ? 'var(--sub-color)' : 'white';
                                }
                            }}
                        >
                            <div style={{
                                fontSize: window.innerWidth <= 768 ? '1.5rem' : '2rem',
                                textAlign: 'center',
                                marginBottom: window.innerWidth <= 768 ? '0.25rem' : '0.5rem'
                            }}>
                                📄
                            </div>
                            <div style={{
                                fontWeight: '600',
                                fontSize: window.innerWidth <= 768 ? 'clamp(11px, 2.5vw, 13px)' : '0.9rem',
                                marginBottom: window.innerWidth <= 768 ? '0.25rem' : '0.5rem',
                                textAlign: 'center',
                                wordBreak: 'break-word'
                            }}>
                                {file.base_name || file.filename}
                            </div>
                            <div style={{
                                fontSize: window.innerWidth <= 768 ? 'clamp(9px, 2.5vw, 11px)' : '0.8rem',
                                textAlign: 'center',
                                opacity: 0.8
                            }}>
                                {formatFileSize(file.size)}
                            </div>

                            <div style={{
                                fontSize: '0.75rem',
                                opacity: selectedFile === file ? 0.8 : 0.6,
                                marginBottom: '0.25rem'
                            }}>
                                {formatDate(file.created_at)}
                            </div>
                            
                            {/* Gemini Verification Status */}
                            <div style={{
                                fontSize: '0.7rem',
                                marginBottom: '0.25rem',
                                padding: '2px 6px',
                                borderRadius: '10px',
                                textAlign: 'center',
                                background: file.has_gemini_verification 
                                    ? (selectedFile === file ? 'rgba(40, 167, 69, 0.2)' : '#28a745')
                                    : (selectedFile === file ? 'rgba(255, 193, 7, 0.2)' : '#ffc107'),
                                color: selectedFile === file 
                                    ? 'white'
                                    : (file.has_gemini_verification ? 'white' : '#856404'),
                                fontWeight: '600'
                            }}>
                                {file.has_gemini_verification ? '🤖 Gemini Verified' : 
                                 file.json_priority === 'extracted' ? '🔄 Extracted' : 
                                 file.json_priority === 'legacy' ? '📄 Legacy' : '❌ No Data'}
                            </div>
                            
                            {/* Available Files Count */}
                            <div style={{
                                fontSize: '0.7rem',
                                opacity: selectedFile === file ? 0.9 : 0.7,
                                textAlign: 'center'
                            }}>
                                {file.available_files ? Object.keys(file.available_files).length : 1} files
                            </div>

                        </div>
                    ))}
                </div>
            </div>
        );
    };

    // JSON Data Viewer for selected file
    const JsonViewer = () => {
        if (jsonLoading) {
            return (
                <div style={{ textAlign: 'center', padding: '2rem' }}>
                    <div>Loading JSON data...</div>
                </div>
            );
        }

        if (!selectedFile) {
            return (
                <div style={{ textAlign: 'center', padding: '2rem', color: 'var(--text-color-light)' }}>
                    <div style={{ fontSize: '2rem', marginBottom: '1rem' }}>📊</div>
                    <h3>No File Selected</h3>
                    <p>Select a file from the left panel to view its extracted data</p>
                </div>
            );
        }

        if (!jsonData || (!selectedFile.has_gemini_verification && !selectedFile.json_priority)) {
            return (
                <div style={{ textAlign: 'center', padding: '2rem', color: 'var(--text-color-light)' }}>
                    <div style={{ fontSize: '2rem', marginBottom: '1rem' }}>❌</div>
                    <h3>No JSON Data</h3>
                    <p>This file does not have extracted JSON data</p>
                    <p style={{ fontSize: '0.9rem' }}>File: {selectedFile.base_name || selectedFile.filename}</p>
                    {selectedFile.available_files && (
                        <div style={{ marginTop: '1rem', fontSize: '0.8rem' }}>
                            <p>Available files:</p>
                            <ul style={{ listStyle: 'none', padding: 0 }}>
                                {Object.keys(selectedFile.available_files).map(fileType => (
                                    <li key={fileType}>• {fileType.replace('_', ' ')}</li>
                                ))}
                            </ul>
                        </div>
                    )}
                </div>
            );
        }

        return (
            <div>
                {/* File Info Header with Gemini Status */}
                <div style={{ marginBottom: '1.5rem' }}>
<<<<<<< HEAD
                    <h4 style={{ 
                        margin: '0 0 0.5rem 0', 
                        color: 'var(--main-color)',
                        fontFamily: '"Segoe UI", "Roboto", "Helvetica Neue", Arial, sans-serif',
                        fontSize: '1.1rem',
                        fontWeight: '600'
                    }}>
                        📊 Extraction Data: {selectedFile.filename}
=======
                    <h4 style={{ margin: '0 0 0.5rem 0', color: 'var(--main-color)' }}>
                        📊 Extraction Data: {selectedFile.base_name || selectedFile.filename}
>>>>>>> 1d4de42d
                    </h4>
                    
                    {/* Verification Status Badge */}
                    <div style={{ marginBottom: '0.5rem' }}>
                        <span style={{
                            padding: '4px 12px',
                            borderRadius: '20px',
                            fontSize: '0.8rem',
                            fontWeight: '600',
                            background: jsonData.metadata?.gemini_verified 
                                ? 'linear-gradient(135deg, #28a745 0%, #20c997 100%)'
                                : jsonData.metadata?.verification_status === 'extracted'
                                ? 'linear-gradient(135deg, #ffc107 0%, #fd7e14 100%)'
                                : 'linear-gradient(135deg, #6c757d 0%, #495057 100%)',
                            color: 'white',
                            boxShadow: 'var(--shadow-light)'
                        }}>
                            {jsonData.metadata?.gemini_verified ? '🤖 Gemini AI Verified' :
                             jsonData.metadata?.verification_status === 'extracted' ? '🔄 Machine Extracted' :
                             '📄 Legacy Data'} 
                        </span>
                    </div>
                    
                    <div style={{ 
                        fontSize: '0.9rem', 
                        color: 'var(--text-color-light)',
                        background: 'var(--background-color)',
                        padding: '0.75rem',
                        borderRadius: '6px',
                        display: 'flex',
                        flexWrap: 'wrap',
                        gap: '1rem',
                        fontFamily: '"Segoe UI", "Roboto", "Helvetica Neue", Arial, sans-serif',
                        lineHeight: '1.4'
                    }}>
                        <span>👤 User: {selectedUser}</span>
                        <span>📁 Folder: {selectedFolder}</span>
                        <span>📄 {jsonData.total_pages || 0} pages</span>
                        <span>📊 {jsonData.summary?.total_tables_found || 0} tables</span>
                        <span>🔧 Mode: {jsonData.mode || 'unknown'}</span>
                        {jsonData.metadata?.data_priority && (
                            <span>🏆 Priority: {jsonData.metadata.data_priority}</span>
                        )}
                    </div>
                </div>

                {/* Render extracted data */}
                {renderTableData(jsonData.pages)}
            </div>
        );
    };

    return (
        <div style={{ 
            minHeight: '100vh', 
            background: 'white', 
            padding: window.innerWidth <= 768 ? '0.5rem' : '1rem' 
        }}>
            {/* Header */}
            <div style={{ marginBottom: '2rem' }}>
                <div style={{ 
                    display: 'flex', 
                    alignItems: 'center', 
                    gap: '1rem', 
                    marginBottom: '0.5rem',
                    flexWrap: 'wrap'
                }}>
                    <button
                        onClick={() => onMenuClick && onMenuClick()}
                        style={{
                            background: 'rgba(63, 114, 175, 0.1)',
                            border: '1px solid rgba(63, 114, 175, 0.3)',
                            color: 'var(--main-color)',
                            borderRadius: '6px',
                            padding: '0.5rem',
                            display: 'flex',
                            alignItems: 'center',
                            justifyContent: 'center',
                            fontSize: '1rem',
                            cursor: 'pointer',
                            transition: 'all 0.2s ease',
                            minWidth: '36px',
                            minHeight: '36px'
                        }}
                    >
                        ☰
                    </button>
                    <h1 style={{ 
                        margin: 0,
                        fontSize: 'clamp(16px, 4vw, 24px)',
                        lineHeight: '1.2',
                        color: 'var(--main-color)'
                    }}>
                        👥 Maker and Checker - All Users Data
                    </h1>
                </div>
                <p style={{ 
                    fontSize: window.innerWidth <= 768 ? 'clamp(12px, 3vw, 14px)' : '1rem', 
                    color: 'var(--text-color-light)', 
                    marginBottom: '0' 
                }}>
                    Browse all users' uploaded files and view extracted JSON data from S3 vifiles/users/all
                </p>
                
                {/* Review Mode Toggle */}
                <div style={{
                    display: 'flex',
                    alignItems: 'center',
                    gap: '0.5rem',
                    marginTop: '1rem',
                    padding: '0.75rem',
                    backgroundColor: reviewMode ? '#e8f5e8' : '#f8f9fa',
                    border: `1px solid ${reviewMode ? '#28a745' : '#dee2e6'}`,
                    borderRadius: '6px',
                    transition: 'all 0.2s ease'
                }}>
                    <button
                        onClick={() => setReviewMode(!reviewMode)}
                        style={{
                            background: reviewMode ? '#28a745' : '#6c757d',
                            color: 'white',
                            border: 'none',
                            borderRadius: '4px',
                            padding: '0.5rem 1rem',
                            fontSize: '0.9rem',
                            cursor: 'pointer',
                            transition: 'all 0.2s ease',
                            fontWeight: '500'
                        }}
                    >
                        {reviewMode ? '🔍 Review Mode: ON' : '🔍 Review Mode: OFF'}
                    </button>
                    <span style={{
                        fontSize: '0.85rem',
                        color: reviewMode ? '#155724' : '#6c757d',
                        fontFamily: '"Segoe UI", "Roboto", "Helvetica Neue", Arial, sans-serif'
                    }}>
                        {reviewMode 
                            ? 'Add comments and approve/reject extracted tables' 
                            : 'Click to enable table review functionality'
                        }
                    </span>
                </div>
            </div>

            {/* Error Display */}
            {error && (
                <div style={{
                    background: 'rgba(220, 53, 69, 0.1)',
                    color: 'var(--error-color)',
                    padding: '0.75rem 1rem',
                    borderRadius: '8px',
                    border: '1px solid var(--error-color)',
                    marginBottom: '1rem',
                    display: 'flex',
                    alignItems: 'center',
                    gap: '0.5rem'
                }}>
                    <span>⚠️</span>
                    <span>{error}</span>
                    <button
                        style={{
                            marginLeft: 'auto',
                            background: 'none',
                            border: 'none',
                            color: 'var(--error-color)',
                            cursor: 'pointer',
                            fontSize: '1.2rem'
                        }}
                        onClick={() => setError(null)}
                    >
                        ×
                    </button>
                </div>
            )}

            {/* Main Content */}
            <div style={{
                display: 'grid',
                gridTemplateColumns: window.innerWidth <= 768 ? '1fr' : selectedFile ? '1fr 1.2fr' : '1fr 1fr',
                gap: window.innerWidth <= 768 ? '1rem' : '1.5rem',
                minHeight: '600px',
                maxWidth: '100%',
                overflow: 'hidden'
            }}>
                {/* Left Panel - PDF Viewer when file selected, otherwise Users/Folders/Files */}
                <div style={{
                    background: 'white',
                    borderRadius: 'var(--border-radius)',
                    border: '1px solid #e9ecef',
                    boxShadow: 'var(--shadow-light)',
                    padding: window.innerWidth <= 768 ? '1rem' : '1.5rem',
                    order: window.innerWidth <= 768 ? 1 : 0 // Show first on mobile
                }}>
                    {selectedFile ? (
                        // PDF Viewer when file is selected
                        <div>
                            <div style={{ 
                                display: 'flex', 
                                justifyContent: 'space-between', 
                                alignItems: 'center', 
                                marginBottom: '1rem',
                                flexDirection: window.innerWidth <= 768 ? 'column' : 'row',
                                gap: window.innerWidth <= 768 ? '0.5rem' : '0'
                            }}>
                                <h3 style={{ 
                                    margin: 0, 
                                    color: 'var(--main-color)',
                                    fontSize: window.innerWidth <= 768 ? 'clamp(16px, 4vw, 18px)' : 'clamp(18px, 4vw, 20px)'
                                }}>
                                    📄 Original PDF: {selectedFile.original_filename || selectedFile.filename}
                                </h3>
                                <button
                                    onClick={() => setSelectedFile(null)}
                                    style={{
                                        padding: window.innerWidth <= 768 ? '0.5rem 1rem' : '0.25rem 0.5rem',
                                        border: '1px solid #e9ecef',
                                        background: 'white',
                                        color: 'var(--text-color-dark)',
                                        borderRadius: '4px',
                                        cursor: 'pointer',
                                        fontSize: window.innerWidth <= 768 ? 'clamp(12px, 3vw, 14px)' : '0.8rem',
                                        minWidth: window.innerWidth <= 768 ? '80px' : 'auto'
                                    }}
                                >
                                    ← Back to Files
                                </button>
                            </div>
                            
                            {/* PDF Viewer */}
                            <div style={{ 
                                height: window.innerWidth <= 768 ? '50vh' : '70vh',
                                border: '2px solid #e9ecef',
                                borderRadius: 'var(--border-radius)',
                                overflow: 'hidden',
                                backgroundColor: '#f8f9fa'
                            }}>
                                <SourceFileViewer file={selectedFile} title="Original PDF" />
                            </div>
                            
                            {/* File Info */}
                            <div style={{ 
                                marginTop: '1rem', 
                                padding: '1rem', 
                                backgroundColor: '#f8f9fa', 
                                borderRadius: 'var(--border-radius)',
                                border: '1px solid #e9ecef'
                            }}>
                                <div style={{ 
                                    display: 'grid', 
                                    gridTemplateColumns: window.innerWidth <= 768 ? '1fr' : 'repeat(3, 1fr)', 
                                    gap: '1rem',
                                    fontSize: '0.9rem'
                                }}>
                                    <div>
                                        <strong>File Size:</strong> {formatFileSize(selectedFile.file_size || 0)}
                                    </div>
                                    <div>
                                        <strong>Upload Date:</strong> {formatDate(selectedFile.created_at || selectedFile.upload_date || new Date())}
                                    </div>
                                    <div>
                                        <strong>Has JSON:</strong> {selectedFile.has_json ? '✅ Yes' : '❌ No'}
                                    </div>
                                </div>
                            </div>
                        </div>
                    ) : (
                        // Original Users/Folders/Files view when no file is selected
                        <>
                    {/* Navigation Header */}
                    <div style={{ 
                        display: 'flex', 
                        justifyContent: 'space-between', 
                        alignItems: 'center', 
                                marginBottom: '1rem',
                                flexDirection: window.innerWidth <= 768 ? 'column' : 'row',
                                gap: window.innerWidth <= 768 ? '0.5rem' : '0'
                            }}>
                                <h3 style={{ 
                                    margin: 0, 
                                    color: 'var(--main-color)',
                                    fontSize: window.innerWidth <= 768 ? 'clamp(16px, 4vw, 18px)' : 'clamp(18px, 4vw, 20px)'
                                }}>
                            {view === 'users' ? 
                                `👥 All Users (${Object.keys(allUsersData).length})` :
                                view === 'folders' ?
                                `📁 ${selectedUser}'s Folders` :
                                `📄 Files in ${selectedFolder} (${folderFiles.length})`
                            }
                        </h3>
                        <div style={{ display: 'flex', gap: '0.5rem' }}>
                            <button
                                onClick={loadAllUsersData}
                                disabled={loading}
                                style={{
                                            padding: window.innerWidth <= 768 ? '0.5rem 1rem' : '0.25rem 0.5rem',
                                    border: '1px solid #e9ecef',
                                    background: 'white',
                                    color: 'var(--text-color-dark)',
                                    borderRadius: '4px',
                                    cursor: loading ? 'not-allowed' : 'pointer',
                                            fontSize: window.innerWidth <= 768 ? 'clamp(12px, 3vw, 14px)' : '0.8rem',
                                            opacity: loading ? 0.6 : 1,
                                            minWidth: window.innerWidth <= 768 ? '80px' : 'auto'
                                }}
                            >
                                🔄 Refresh
                            </button>
                        </div>
                    </div>

                    {/* Breadcrumb Navigation */}
                    {view !== 'users' && (
                        <div style={{ 
                            marginBottom: '1rem', 
                            padding: '0.5rem 0',
                            borderBottom: '1px solid #e9ecef'
                        }}>
                            <button
                                onClick={navigateToUsers}
                                style={{
                                    background: 'none',
                                    border: 'none',
                                    color: 'var(--sub-color)',
                                    cursor: 'pointer',
                                    textDecoration: 'underline',
                                    padding: '0',
                                    fontSize: '0.9rem'
                                }}
                            >
                                ← All Users
                            </button>
                            
                            {view === 'files' && (
                                <>
                                    <span style={{ margin: '0 0.5rem', color: 'var(--text-color-light)' }}>/</span>
                                    <button
                                        onClick={navigateToFolders}
                                        style={{
                                            background: 'none',
                                            border: 'none',
                                            color: 'var(--sub-color)',
                                            cursor: 'pointer',
                                            textDecoration: 'underline',
                                            padding: '0',
                                            fontSize: '0.9rem'
                                        }}
                                    >
                                        {selectedUser}
                                    </button>
                                    <span style={{ margin: '0 0.5rem', color: 'var(--text-color-light)' }}>/</span>
                                    <span style={{ fontWeight: '600', color: 'var(--main-color)' }}>{selectedFolder}</span>
                                </>
                            )}
                            
                            {view === 'folders' && (
                                <>
                                    <span style={{ margin: '0 0.5rem', color: 'var(--text-color-light)' }}>/</span>
                                    <span style={{ fontWeight: '600', color: 'var(--main-color)' }}>{selectedUser}</span>
                                </>
                            )}
                        </div>
                    )}

                    {loading ? (
                        <div style={{ textAlign: 'center', padding: '2rem' }}>
                            <div>Loading...</div>
                        </div>
                    ) : (
                        view === 'users' ? <AllUsersView /> : 
                        view === 'folders' ? <UserFoldersView /> : <FilesView />
                            )}
                        </>
                    )}
                </div>

                {/* Right Panel - JSON Data Viewer */}
                <div style={{
                    background: 'white',
                    borderRadius: 'var(--border-radius)',
                    border: '1px solid #e9ecef',
                    boxShadow: 'var(--shadow-light)',
                    padding: window.innerWidth <= 768 ? '1rem' : '1.5rem',
                    order: window.innerWidth <= 768 ? 2 : 0, // Show second on mobile
                    minWidth: 0, // Allow shrinking
                    overflow: 'hidden' // Prevent overflow
                }}>
                    <h3 style={{ 
                        margin: '0 0 1rem 0', 
                        color: 'var(--main-color)',
                        fontSize: window.innerWidth <= 768 ? 'clamp(16px, 4vw, 18px)' : 'clamp(18px, 4vw, 20px)',
                        textAlign: window.innerWidth <= 768 ? 'center' : 'left'
                    }}>
                        {selectedFile ? '📊 Extracted Data' : '📊 Extracted Data'}
                    </h3>
                    
                    {/* Review Summary - Only show when review mode is enabled and a file is selected */}
                    {reviewMode && selectedFile && (
                        <div style={{
                            marginBottom: '1rem',
                            padding: '0.75rem',
                            backgroundColor: '#e3f2fd',
                            border: '1px solid #2196f3',
                            borderRadius: '6px',
                            fontSize: '0.9rem'
                        }}>
                            <div style={{
                                display: 'flex',
                                alignItems: 'center',
                                justifyContent: 'space-between',
                                marginBottom: '0.5rem'
                            }}>
                                <div style={{
                                    display: 'flex',
                                    alignItems: 'center',
                                    gap: '0.5rem',
                                    fontWeight: '600',
                                    color: '#1565c0'
                                }}>
                                    📋 Review Summary
                                </div>
                                <button
                                    onClick={exportReviewData}
                                    style={{
                                        background: '#2196f3',
                                        color: 'white',
                                        border: 'none',
                                        borderRadius: '4px',
                                        padding: '0.25rem 0.5rem',
                                        fontSize: '0.75rem',
                                        cursor: 'pointer',
                                        transition: 'all 0.2s ease',
                                        fontWeight: '500',
                                        display: 'flex',
                                        alignItems: 'center',
                                        gap: '0.25rem'
                                    }}
                                    title="Export review data as JSON"
                                >
                                    📥 Export
                                </button>
                            </div>
                            <div style={{
                                display: 'grid',
                                gridTemplateColumns: 'repeat(auto-fit, minmax(120px, 1fr))',
                                gap: '0.5rem',
                                fontSize: '0.85rem'
                            }}>
                                <div style={{ display: 'flex', alignItems: 'center', gap: '0.25rem' }}>
                                    <span style={{ color: '#2e7d32' }}>✅</span>
                                    <span>Approved: {Object.values(tableStatus).filter(status => status === 'approved').length}</span>
                                </div>
                                <div style={{ display: 'flex', alignItems: 'center', gap: '0.25rem' }}>
                                    <span style={{ color: '#c62828' }}>❌</span>
                                    <span>Rejected: {Object.values(tableStatus).filter(status => status === 'rejected').length}</span>
                                </div>
                                <div style={{ display: 'flex', alignItems: 'center', gap: '0.25rem' }}>
                                    <span style={{ color: '#f57c00' }}>⏳</span>
                                    <span>Pending: {Object.values(tableStatus).filter(status => status === 'pending').length}</span>
                                </div>
                                <div style={{ display: 'flex', alignItems: 'center', gap: '0.25rem' }}>
                                    <span style={{ color: '#6c757d' }}>📝</span>
                                    <span>With Comments: {Object.values(tableComments).filter(comment => comment.trim() !== '').length}</span>
                                </div>
                            </div>
                        </div>
                    )}

                    <div style={{ 
                        maxHeight: window.innerWidth <= 768 ? '50vh' : '75vh', 
                        overflow: 'auto',
                        border: '1px solid #e9ecef',
                        borderRadius: 'var(--border-radius)',
                        backgroundColor: '#f8f9fa',
                        padding: '1rem'
                    }}>
                        {selectedFile ? (
                            <div style={{
                                fontSize: '15px',
                                lineHeight: '1.7',
                                fontFamily: '"Segoe UI", "Roboto", "Helvetica Neue", Arial, sans-serif',
                                whiteSpace: 'pre-wrap',
                                wordBreak: 'break-word',
                                overflowWrap: 'break-word',
                                color: '#2d3748',
                                fontWeight: '400'
                            }}>
                        <JsonViewer />
                    </div>
                        ) : (
                            <div style={{ 
                                textAlign: 'center', 
                                padding: '2rem', 
                                color: 'var(--text-color-light)',
                                border: '2px dashed #e9ecef',
                                borderRadius: 'var(--border-radius)'
                            }}>
                                <div style={{ fontSize: '2rem', marginBottom: '0.5rem' }}>📄</div>
                                <p>Select a file to view extracted data</p>
                            </div>
                        )}
                    </div>
                </div>
            </div>
        </div>
    );
}

export default ExplorerAllUsers<|MERGE_RESOLUTION|>--- conflicted
+++ resolved
@@ -1043,7 +1043,6 @@
             <div>
                 {/* File Info Header with Gemini Status */}
                 <div style={{ marginBottom: '1.5rem' }}>
-<<<<<<< HEAD
                     <h4 style={{ 
                         margin: '0 0 0.5rem 0', 
                         color: 'var(--main-color)',
@@ -1052,10 +1051,6 @@
                         fontWeight: '600'
                     }}>
                         📊 Extraction Data: {selectedFile.filename}
-=======
-                    <h4 style={{ margin: '0 0 0.5rem 0', color: 'var(--main-color)' }}>
-                        📊 Extraction Data: {selectedFile.base_name || selectedFile.filename}
->>>>>>> 1d4de42d
                     </h4>
                     
                     {/* Verification Status Badge */}
